--- conflicted
+++ resolved
@@ -1215,14 +1215,10 @@
               onSendMessage={handleSendMessage}
               onStop={handleStopGeneration}
               runState={runState}
-<<<<<<< HEAD
-              inputDisabled={!isModelReady}
+              modelNotReady={!isModelReady}
+              isStopping={isStoppingGeneration}
               videoRagEnabled={videoRagEnabled}
               onToggleVideoRag={handleToggleVideoRag}
-=======
-              modelNotReady={!isModelReady}
-              isStopping={isStoppingGeneration}
->>>>>>> 1aada8f5
             />
           </motion.div>
         </div>
