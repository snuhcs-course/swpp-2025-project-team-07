import { useState, useEffect, useRef } from 'react';
import type { ReactNode } from 'react';
import { motion } from 'motion/react';
import { ChatSidebar } from './ChatSidebar';
import { ChatHeader } from './ChatHeader';
import { ChatMessages } from './ChatMessages';
import { ChatInput } from './ChatInput';
import { ChatStatusIndicators, StopIndicator } from './ChatStatusIndicators';
import { ModelDownloadDialog } from './ModelDownloadDialog';
import { type AuthUser } from '@/services/auth';
import { llmService } from '@/services/llm';
import { chatService } from '@/services/chat';
import { memoryService } from '@/services/memory';
import { collectionService } from '@/services/collection';
import { embeddingService } from '@/services/embedding';
import { processingStatusService, type ProcessingPhaseKey, type RetrievalMetrics } from '@/services/processing-status';
import type { ChatSession as BackendChatSession, ChatMessage as BackendChatMessage } from '@/types/chat';
import { extractFramesFromVideoBlob, displayFramesInConsole, openFramesInWindow } from '@/utils/frame-extractor-browser';

// Local UI types
export interface Message {
  id: string;
  content: string;
  isUser: boolean;
  timestamp: Date;
}

export interface ChatSession {
  id: string;
  title: string;
  lastMessage: string;
  timestamp: Date;
  messages: Message[];
}

interface ChatInterfaceProps {
  user: AuthUser | null;
  onSignOut?: () => void;
}

/**
 * Convert backend ChatMessage to local Message type.
 */
function toLocalMessage(msg: BackendChatMessage): Message {
  return {
    id: msg.id.toString(),
    content: msg.content,
    isUser: msg.role === 'user',
    timestamp: new Date(msg.timestamp),
  };
}

/**
 * Convert backend ChatSession to local ChatSession type.
 */
function toLocalSession(session: BackendChatSession): ChatSession {
  const messages = session.messages?.map(toLocalMessage) || [];
  const lastMessage = messages.length > 0
    ? messages[messages.length - 1].content.substring(0, 100)
    : '';

  return {
    id: session.id.toString(),
    title: session.title,
    lastMessage,
    timestamp: session.last_message_timestamp
      ? new Date(session.last_message_timestamp)
      : new Date(session.created_at),
    messages,
  };
}

const getTimestamp = () =>
  (typeof performance !== 'undefined' && typeof performance.now === 'function'
    ? performance.now()
    : Date.now());

const MIN_SEARCH_DISPLAY_MS = 900;
const MIN_PROCESSING_DISPLAY_MS = 1200;

const RUN_CANCELLED_ERROR_NAME = 'RunCancelledError';

type CancellationHandle = {
  signal: Promise<never>;
  cancel: (reason?: Error) => void;
};

const createRunCancelledError = (): Error => {
  const error = new Error(RUN_CANCELLED_ERROR_NAME);
  error.name = RUN_CANCELLED_ERROR_NAME;
  return error;
};

const isRunCancelledError = (error: unknown): error is Error =>
  error instanceof Error && error.name === RUN_CANCELLED_ERROR_NAME;

const createCancellationHandle = (): CancellationHandle => {
  let rejectFn: ((reason?: Error) => void) | null = null;
  let cancelled = false;
  const signal = new Promise<never>((_, reject) => {
    rejectFn = (reason?: Error) => {
      if (cancelled) {
        return;
      }
      cancelled = true;
      reject(reason ?? createRunCancelledError());
    };
  });

  return {
    signal,
    cancel: (reason?: Error) => {
      if (rejectFn) {
        rejectFn(reason);
      }
    },
  };
};

export type ChatRunState =
  | 'idle'
  | 'awaitingFirstToken'
  | 'streaming'
  | 'stoppedBeforeTokens'
  | 'stoppedAfterTokens'
  | 'completed';

type ActiveRunContext = {
  aiMessageId: string;
  sessionId: string;
  tokensReceived: boolean;
  isStopped: boolean;
  cancel: (reason?: Error) => void;
  cancellationSignal: Promise<never>;
};

export function ChatInterface({ user, onSignOut }: ChatInterfaceProps) {
  const [isSidebarOpen, setIsSidebarOpen] = useState(true);
  const [currentSessionId, setCurrentSessionId] = useState<string | null>(null);
  const [runState, setRunState] = useState<ChatRunState>('idle');
  const [isLoadingSessions, setIsLoadingSessions] = useState(true);
  const [isLoadingMessages, setIsLoadingMessages] = useState(false);
  const [showDownloadDialog, setShowDownloadDialog] = useState(false);
  const [isModelReady, setIsModelReady] = useState(false);
  const [isCheckingModels, setIsCheckingModels] = useState(true);
  const [sessions, setSessions] = useState<ChatSession[]>([]);
  const [isStoppingGeneration, setIsStoppingGeneration] = useState(false);

  // Ref to prevent duplicate session creation during race conditions
  const sessionCreationInProgressRef = useRef(false);
  // Ref to track if initial model check is complete
  const initialModelCheckCompleteRef = useRef(false);
  const activeRunRef = useRef<ActiveRunContext | null>(null);

  const currentSession = currentSessionId
    ? sessions.find(s => s.id === currentSessionId)
    : undefined;

  // Initialize LLM session with system prompt once model is ready
  useEffect(() => {
    if (!isModelReady) return;

    const initializeLLMSession = async () => {
      try {
        // Create LLM session with system prompt from backend
        await llmService.createSession();
        console.log('[ChatInterface] LLM session initialized with Clone system prompt');
      } catch (error) {
        console.error('[ChatInterface] Failed to initialize LLM session:', error);
      }
    };

    initializeLLMSession();
  }, [isModelReady]);

  // Load sessions from backend on mount
  useEffect(() => {
    const loadSessions = async () => {
      try {
        setIsLoadingSessions(true);
        const backendSessions = await chatService.fetchSessions();
        const localSessions = backendSessions.map(toLocalSession);
        setSessions(localSessions);

        // Don't auto-select any session - show new chat page by default
        // Users can click on existing sessions from the sidebar if needed
      } catch (error) {
        console.error('Failed to load sessions:', error);
        // Don't auto-create session on error - let user create manually
        setSessions([]);
      } finally {
        setIsLoadingSessions(false);
      }
    };

    loadSessions();
  }, []);

  // Load messages for current session when clicked
  useEffect(() => {
    const loadSessionData = async () => {
      if (!currentSessionId) {
        setIsLoadingMessages(false);
        return;
      }

      const session = sessions.find(s => s.id === currentSessionId);
      if (!session || session.messages.length > 0) {
        setIsLoadingMessages(false);
        return; // Already loaded
      }

      try {
        setIsLoadingMessages(true);
        // Use fetchSession to get session with all messages in one call
        const backendSession = await chatService.fetchSession(parseInt(currentSessionId));
        const localSession = toLocalSession(backendSession);

        setSessions(prevSessions =>
          prevSessions.map(s =>
            s.id === currentSessionId
              ? { ...s, messages: localSession.messages, title: localSession.title }
              : s
          )
        );
      } catch (error) {
        console.error('Failed to load session:', error);
      } finally {
        setIsLoadingMessages(false);
      }
    };

    loadSessionData();
  }, [currentSessionId]);

  useEffect(() => {
    let timeoutId: NodeJS.Timeout | null = null;

    const checkModelStatus = async () => {
      try {
        // Wait a bit for backend initialization to complete
        await new Promise(resolve => setTimeout(resolve, 1000));

        const status = await window.llmAPI.checkModelDownloaded();

        // Mark initial check as complete
        initialModelCheckCompleteRef.current = true;
        setIsCheckingModels(false);

        if (!status.downloaded) {
          // Only show dialog if models are truly not downloaded
          setShowDownloadDialog(true);
          setIsModelReady(false);
        } else if (status.initialized) {
          setIsModelReady(true);
          setShowDownloadDialog(false);
        } else {
          // Models downloaded but not initialized yet - wait for llm:ready event
          setIsModelReady(false);
          setShowDownloadDialog(false);
        }
      } catch (error) {
        console.error('Failed to check model status:', error);
        setIsCheckingModels(false);
        initialModelCheckCompleteRef.current = true;
      }
    };

    checkModelStatus();

    // Listen for model status events
    const handleModelNotFound = () => {
      // Only show dialog if initial check is complete
      // This prevents flashing the dialog during startup network errors
      if (initialModelCheckCompleteRef.current) {
        setShowDownloadDialog(true);
        setIsModelReady(false);
      }
    };

    const handleLLMReady = () => {
      setIsModelReady(true);
      setShowDownloadDialog(false);
      setIsCheckingModels(false);
    };

    const handleLLMError = (error: { message: string; error: string }) => {
      console.error('LLM Error:', error);
      setIsModelReady(false);
    };

    window.llmAPI.onModelNotFound(handleModelNotFound);
    window.llmAPI.onLLMReady(handleLLMReady);
    window.llmAPI.onLLMError(handleLLMError);

    return () => {
      if (timeoutId) clearTimeout(timeoutId);
    };
  }, []);

  useEffect(() => {
    setRunState(prev => (prev === 'stoppedBeforeTokens' ? 'idle' : prev));
  }, [currentSessionId]);

  const handleSendMessage = async (content: string) => {
    if (!isModelReady) {
      return;
    }

    if (runState === 'awaitingFirstToken' || runState === 'streaming') {
      return;
    }

    // Auto-create session if none exists
    let session = currentSession;
    const cancellationHandle = createCancellationHandle();
    let activeRun: ActiveRunContext | null = {
      aiMessageId: '',
      sessionId: session?.id ?? '',
      tokensReceived: false,
      isStopped: false,
      cancel: cancellationHandle.cancel,
      cancellationSignal: cancellationHandle.signal,
    };
    activeRunRef.current = activeRun;

    const runWithCancellation = async <T, >(task: () => Promise<T>): Promise<T> => {
      const promise = task();
      if (!activeRun) {
        return promise;
      }
      try {
        return await Promise.race([promise, activeRun.cancellationSignal]);
      } catch (error) {
        if (isRunCancelledError(error)) {
          promise.catch(() => undefined);
        }
        throw error;
      }
    };

    const ensureNotCancelled = () => {
      if (!activeRun || activeRun.isStopped) {
        throw createRunCancelledError();
      }
    };

    setIsStoppingGeneration(false);
    setRunState('awaitingFirstToken');
    if (!session) {
      // Check if session creation is already in progress
      // This prevents duplicate session creation in race conditions (e.g., React 18 Strict Mode double-mounting)
      if (sessionCreationInProgressRef.current) {
        console.log('Session creation already in progress, skipping duplicate call');
        setRunState('idle');
        activeRunRef.current = null;
        activeRun = null;
        return;
      }

      try {
        // Mark session creation as in progress
        sessionCreationInProgressRef.current = true;

<<<<<<< HEAD
        // Create new session synchronously
        const backendSession = await runWithCancellation(() =>
          chatService.createSession('New Conversation')
        );
=======
        // Create new backend session for database storage
        const backendSession = await chatService.createSession('New Conversation');
>>>>>>> 34888ee7
        const localSession = toLocalSession(backendSession);
        setSessions(prev => [localSession, ...prev]);
        setCurrentSessionId(localSession.id);
        session = localSession;
        if (activeRun) {
          activeRun.sessionId = localSession.id;
        }
      } catch (error) {
        if (isRunCancelledError(error)) {
          return;
        }
        console.error('Failed to create session:', error);
        setRunState('idle');
        activeRunRef.current = null;
        activeRun = null;
        return;
      } finally {
        // Reset the flag after session creation
        sessionCreationInProgressRef.current = false;
      }
    }

    if (!session) {
      setRunState('idle');
      activeRunRef.current = null;
      activeRun = null;
      return;
    }

    const sessionId = session.id;
    const sessionIdNum = parseInt(sessionId, 10);

    const runStartTime = getTimestamp();
    const phaseDurations: Record<ProcessingPhaseKey, number> = {
      searching: 0,
      processing: 0,
      generating: 0,
    };
    const retrievalSummary: RetrievalMetrics = {
      memoriesRetrieved: 0,
      encryptedDataProcessed: false,
      screenRecordings: 0,
      embeddingsSearched: 0,
    };
    processingStatusService.reset(sessionId);

    if (!activeRun) {
      activeRun = {
        aiMessageId: '',
        sessionId,
        tokensReceived: false,
        isStopped: false,
        cancel: cancellationHandle.cancel,
        cancellationSignal: cancellationHandle.signal,
      };
      activeRunRef.current = activeRun;
    } else {
      activeRun.sessionId = sessionId;
    }

    try {
      // Send user message to backend (encrypted automatically)
      const userMsg = await chatService.sendMessage(sessionIdNum, 'user', content);
      ensureNotCancelled();
      const localUserMsg = toLocalMessage(userMsg);

      // Add user message to UI
      setSessions(prevSessions =>
        prevSessions.map(s =>
          s.id === sessionId
            ? {
                ...s,
                messages: [...s.messages, localUserMsg],
                lastMessage: content.substring(0, 100),
                timestamp: new Date()
              }
            : s
        )
      );

      // Track message for memory bundling (uses plaintext before it was encrypted)
      const backendUserMsg: BackendChatMessage = {
        ...userMsg,
        content, // Original plaintext
      };
      const existingMessages = session.messages || [];
      memoryService.trackMessage(sessionIdNum, [
        ...existingMessages.map(m => ({
          id: parseInt(m.id),
          session: sessionIdNum,
          role: m.isUser ? 'user' as const : 'assistant' as const,
          content: m.content,
          timestamp: m.timestamp.getTime(),
          created_at: m.timestamp.toISOString(),
        })),
        backendUserMsg,
      ]).catch(err => console.error('Memory tracking failed:', err));

      // Create AI response message with empty content (will be filled by streaming)
      const aiMessageId = `temp_${Date.now()}`;
      const tempAiMessage: Message = {
        id: aiMessageId,
        content: '',
        isUser: false,
        timestamp: new Date()
      };

      // Add empty AI message to UI
      setSessions(prevSessions =>
        prevSessions.map(s =>
          s.id === sessionId
            ? {
                ...s,
                messages: [...(s.messages || []), tempAiMessage]
              }
            : s
        )
      );

      if (activeRun) {
        activeRun.aiMessageId = aiMessageId;
      } else {
        activeRun = {
          aiMessageId,
          sessionId,
          tokensReceived: false,
          isStopped: false,
          cancel: cancellationHandle.cancel,
          cancellationSignal: cancellationHandle.signal,
        };
        activeRunRef.current = activeRun;
      }

      // RAG: Retrieve relevant context from past conversations and screen recordings
      let contextPrompt = '';
      const videoBlobs: Blob[] = []; // Store reconstructed video blobs for multimodal input
      const videoUrls: string[] = []; // Store object URLs for debugging
      const chatContexts: string[] = []; // Chat memory contexts
      let videoCount = 0; // Number of screen recordings retrieved
      let relevantDocs: any[] = [];
      let searchErrored = false;

      processingStatusService.startPhase(sessionId, 'searching');
      const searchPhaseStart = getTimestamp();

      try {
        // Generate embeddings for the user's query
        // - DRAGON (768-dim) for chat search
        // - CLIP (512-dim) for video/screen search
        const chatQueryEmbedding = await runWithCancellation(() =>
          embeddingService.embedQuery(content)
        );
        ensureNotCancelled();
        const videoQueryEmbedding = await runWithCancellation(() =>
          embeddingService.embedVideoQuery(content)
        );
        ensureNotCancelled();

        // Search and retrieve top 7 from chat + top 3 from screen (10 total max)
        // Pass separate embeddings to avoid dimension mismatch
        // Exclude current session to avoid redundancy with conversation history
        relevantDocs = await runWithCancellation(() =>
          collectionService.searchAndQuery(
            chatQueryEmbedding,
            7,
            videoQueryEmbedding || undefined,
            3,
            sessionIdNum,
          )
        );
        ensureNotCancelled();

        retrievalSummary.memoriesRetrieved = relevantDocs.length;
        retrievalSummary.embeddingsSearched = relevantDocs.length;
      } catch (error) {
        if (isRunCancelledError(error)) {
          throw error;
        }
        searchErrored = true;
        console.error('Failed to retrieve context:', error);
        // Continue without context if retrieval fails
      } finally {
        let searchElapsed = getTimestamp() - searchPhaseStart;

        if (searchElapsed < MIN_SEARCH_DISPLAY_MS) {
          await runWithCancellation(
            () =>
              new Promise<void>(resolve =>
                setTimeout(resolve, MIN_SEARCH_DISPLAY_MS - searchElapsed),
              ),
          );
          ensureNotCancelled();
          searchElapsed = MIN_SEARCH_DISPLAY_MS;
        }

        phaseDurations.searching = searchElapsed;

        const searchMessages = searchErrored
          ? ['Secure search encountered an issue']
          : relevantDocs.length > 0
            ? ['Secure search completed']
            : ['Secure search completed (no matches found)'];

        processingStatusService.completePhase(sessionId, 'searching', searchElapsed, {
          retrievalMetrics: {
            memoriesRetrieved: relevantDocs.length,
            embeddingsSearched: relevantDocs.length,
            encryptedDataProcessed: false,
          },
          securityMessages: searchMessages,
        });
      }

      processingStatusService.startPhase(sessionId, 'processing');
      const secureProcessingStart = getTimestamp();
      let processingErrored = false;

      try {
        if (relevantDocs.length > 0) {
          // Separate chat and video contexts

          relevantDocs.forEach((doc: any, idx: number) => {
            if (doc.source_type === 'screen' && doc.video_blob) {
              // Store reconstructed video blob for multimodal input
              videoBlobs.push(doc.video_blob);
              videoCount++;

              // Create object URL for debugging
              const videoUrl = URL.createObjectURL(doc.video_blob);
              videoUrls.push(videoUrl);

              // Store on window for debugging access
              const videoKey = `__ragVideo${videoCount}`;
              (window as any)[videoKey] = {
                url: videoUrl,
                blob: doc.video_blob,
                download: () => {
                  const freshUrl = URL.createObjectURL(doc.video_blob);
                  const a = document.createElement('a');
                  a.href = freshUrl;
                  a.download = `rag-video-${videoCount}-${Date.now()}.webm`;
                  document.body.appendChild(a);
                  a.click();
                  document.body.removeChild(a);
                  setTimeout(() => URL.revokeObjectURL(freshUrl), 100);
                },
                view: () => {
                  const freshUrl = URL.createObjectURL(doc.video_blob);
                  window.open(freshUrl, '_blank');
                },
                // Extract and preview frames sent to LLM
                frames: async (fps = 1, maxFrames = 50) => {
                  console.log(
                    `[Frame Extractor] Extracting frames from video ${videoCount} at ${fps} fps...`
                  );
                  const frames = await extractFramesFromVideoBlob(doc.video_blob, fps, maxFrames);
                  console.log(`[Frame Extractor] Extracted ${frames.length} frames`);
                  displayFramesInConsole(frames);
                  return frames;
                },
                // Open frames in new window
                viewFrames: async (fps = 1, maxFrames = 50) => {
                  console.log(`[Frame Extractor] Extracting frames from video ${videoCount}...`);
                  const frames = await extractFramesFromVideoBlob(doc.video_blob, fps, maxFrames);
                  openFramesInWindow(frames);
                }
              };

              console.log(`[RAG] Retrieved video ${videoCount}: ${(doc.video_blob.size / 1024).toFixed(1)} KB`);
            } else if (doc.source_type === 'chat') {
              chatContexts.push(`[Memory ${idx + 1}]:\n${doc.content}`);
            }
          });

          // Build context prompt with <CONTEXT> tags matching the chat RAG style
          if (chatContexts.length > 0 || videoCount > 0) {
            contextPrompt = `<CONTEXT>
${chatContexts.join('\n\n')}
${chatContexts.length > 0 && videoCount > 0 ? '\n' : ''}
${videoCount > 0 ? `${videoCount} screen recording(s) as image sequences (1 fps).` : ''}
</CONTEXT>

`;
          }
        }
      } catch (error) {
        if (isRunCancelledError(error)) {
          throw error;
        }
        processingErrored = true;
        console.error('Failed to process retrieved context:', error);
      } finally {
        let secureProcessingElapsed = getTimestamp() - secureProcessingStart;

        if (secureProcessingElapsed < MIN_PROCESSING_DISPLAY_MS) {
          await runWithCancellation(
            () =>
              new Promise<void>(resolve =>
                window.setTimeout(resolve, MIN_PROCESSING_DISPLAY_MS - secureProcessingElapsed),
              ),
          );
          ensureNotCancelled();
          secureProcessingElapsed = MIN_PROCESSING_DISPLAY_MS;
        }

        phaseDurations.processing = secureProcessingElapsed;

        const secureMessages: string[] = ['Processing encrypted data'];
        if (processingErrored) {
          secureMessages.push('Secure processing encountered an issue');
        } else if (videoCount > 0) {
          secureMessages.push(
            `Prepared ${videoCount} secure screen capture${videoCount === 1 ? '' : 's'}`
          );
        }

        retrievalSummary.memoriesRetrieved = chatContexts.length + videoCount;
        retrievalSummary.screenRecordings = videoCount;
        if (retrievalSummary.memoriesRetrieved > 0 && !processingErrored) {
          retrievalSummary.encryptedDataProcessed = true;
        }

        processingStatusService.completePhase(sessionId, 'processing', secureProcessingElapsed, {
          retrievalMetrics: {
            memoriesRetrieved: retrievalSummary.memoriesRetrieved,
            screenRecordings: videoCount,
            embeddingsSearched: retrievalSummary.embeddingsSearched,
            encryptedDataProcessed: retrievalSummary.encryptedDataProcessed,
          },
          securityMessages: secureMessages,
        });
      }

      // Stream the LLM response with RAG context + videos
      let fullResponse = '';

      // Build conversation history as message array (exclude the empty AI message we just added)
      const conversationMessages = session.messages
        .filter(msg => msg.id !== aiMessageId) // Exclude the temporary AI message
        .map(msg => ({
          role: msg.isUser ? 'user' as const : 'assistant' as const,
          content: msg.content
        }));

      // Construct the current message with RAG context
      let messageWithContext = '';

      if (contextPrompt) {
        // If we have RAG context, include it
        messageWithContext += contextPrompt + '\n\n';
      }

      // Add the current user message
      messageWithContext += content;

      // Log RAG summary
      console.log('[RAG] Context retrieval complete:', {
        chatMemories: chatContexts.length,
        screenRecordings: videoCount,
        conversationHistoryMessages: conversationMessages.length,
        contextLength: contextPrompt.length,
        totalPromptLength: messageWithContext.length
      });

      // Expose the final prompt for debugging in console
      (window as any).__ragPrompt = {
        full: messageWithContext,
        userQuery: content,
        contextAdded: contextPrompt.length > 0,
        contextLength: contextPrompt.length,
        totalLength: messageWithContext.length,
        chatMemories: chatContexts.length,
        videoCount: videoCount,
        conversationHistory: conversationMessages,
        videos: videoBlobs, // Store video blobs for frame extraction
        view: () => {
          console.log('=== RAG Prompt Debug ===');
          console.log('User Query:', content);
          console.log('\nContext Added:', contextPrompt.length > 0 ? 'Yes' : 'No');
          console.log('Chat Memories:', chatContexts.length);
          console.log('Screen Recordings:', videoCount);
          console.log('\n--- Full Prompt ---');
          console.log(messageWithContext);
          console.log('\n--- Context Only ---');
          console.log(contextPrompt);
        },
        copy: () => {
          navigator.clipboard.writeText(messageWithContext);
          console.log('✓ Full prompt copied to clipboard');
        },
        // Extract frames from all videos
        frames: async (fps = 1, maxFrames = 50) => {
          if (videoBlobs.length === 0) {
            console.log('No videos attached to this query');
            return [];
          }
          console.log(`[Frame Extractor] Extracting frames from ${videoBlobs.length} video(s) at ${fps} fps...`);
          const allFrames = [];
          for (let i = 0; i < videoBlobs.length; i++) {
            console.log(`\n[Frame Extractor] Processing video ${i + 1}/${videoBlobs.length}...`);
            const frames = await extractFramesFromVideoBlob(videoBlobs[i], fps, maxFrames);
            console.log(`[Frame Extractor] Video ${i + 1}: ${frames.length} frames`);
            displayFramesInConsole(frames);
            allFrames.push(...frames);
          }
          console.log(`\n[Frame Extractor] Total: ${allFrames.length} frames from ${videoBlobs.length} video(s)`);
          return allFrames;
        },
        // Open all frames in new window
        viewFrames: async (fps = 1, maxFrames = 50) => {
          if (videoBlobs.length === 0) {
            console.log('No videos attached to this query');
            return;
          }
          console.log(`[Frame Extractor] Extracting frames from ${videoBlobs.length} video(s)...`);
          const allFrames = [];
          for (const videoBlob of videoBlobs) {
            const frames = await extractFramesFromVideoBlob(videoBlob, fps, maxFrames);
            allFrames.push(...frames);
          }
          console.log(`[Frame Extractor] Opening ${allFrames.length} frames in new window...`);
          openFramesInWindow(allFrames);
        }
      };
      if (videoCount > 0) {
        console.log('[RAG] Debug: __ragPrompt.view() | __ragPrompt.frames() | __ragPrompt.viewFrames()');
        console.log(`[RAG] Debug: Individual videos: __ragVideo1.frames() | __ragVideo1.viewFrames()`);
      } else {
        console.log('[RAG] Debug: Use __ragPrompt.view() to inspect prompt or __ragPrompt.copy() to copy it');
      }

      // Convert video Blobs to ArrayBuffers for IPC transfer
      const videoArrayBuffers = videoBlobs.length > 0
        ? await runWithCancellation(() =>
            Promise.all(videoBlobs.map(blob => blob.arrayBuffer())),
          )
        : undefined;
      ensureNotCancelled();

      if (videoArrayBuffers && videoArrayBuffers.length > 0) {
        console.log(`[RAG] Sending ${videoArrayBuffers.length} video(s) to LLM for frame extraction`);
        console.log(`[RAG] Video sizes:`, videoArrayBuffers.map((buf, i) => `Video ${i + 1}: ${(buf.byteLength / 1024).toFixed(1)} KB`));
      } else {
        console.log('[RAG] No videos attached to this query');
      }

      processingStatusService.startPhase(sessionId, 'generating');
      const generationPhaseStart = getTimestamp();
      let generatedChunks = 0;
      let generatedCharacters = 0;
      let streamingErrored = false;
      let tokensAnnounced = false;

      ensureNotCancelled();
      try {
        await runWithCancellation(() =>
          llmService.streamMessage(
            messageWithContext,
            (chunk) => {
              const currentRun = activeRunRef.current;
              if (!currentRun || currentRun.isStopped) {
                return;
              }

<<<<<<< HEAD
              if (!currentRun.tokensReceived) {
                currentRun.tokensReceived = true;
                if (!tokensAnnounced) {
                  tokensAnnounced = true;
                  processingStatusService.tokensStarted(sessionId);
                }
                setRunState('streaming');
              }

              generatedChunks += 1;
              generatedCharacters += chunk.length;
              fullResponse += chunk;
              // Update the AI message content with each chunk
              setSessions(prevSessions =>
                prevSessions.map(s =>
                  s.id === sessionId
                    ? {
                        ...s,
                        messages: (s.messages || []).map(msg =>
                          msg.id === aiMessageId
                            ? { ...msg, content: fullResponse }
                            : msg
                        ),
                        lastMessage: fullResponse.slice(0, 100) + (fullResponse.length > 100 ? '...' : ''),
                        timestamp: new Date()
                      }
                    : s
                )
              );
            },
            {
              temperature: 0.7,
              maxTokens: 2048,
              videos: videoArrayBuffers, // Pass video ArrayBuffers (IPC-compatible) to Gemma 3n
            }
          )
=======
            generatedChunks += 1;
            generatedCharacters += chunk.length;
            fullResponse += chunk;
            // Update the AI message content with each chunk
            setSessions(prevSessions =>
              prevSessions.map(s =>
                s.id === sessionId
                  ? {
                      ...s,
                      messages: (s.messages || []).map(msg =>
                        msg.id === aiMessageId
                          ? { ...msg, content: fullResponse }
                          : msg
                      ),
                      lastMessage: fullResponse.slice(0, 100) + (fullResponse.length > 100 ? '...' : ''),
                      timestamp: new Date()
                    }
                  : s
              )
            );
          },
          {
            temperature: 0.7,
            maxTokens: 2048,
            videos: videoArrayBuffers, // Pass video ArrayBuffers (IPC-compatible) to Gemma 3
            messages: conversationMessages, // Pass conversation history for multi-turn format
          }
>>>>>>> 34888ee7
        );
      } catch (streamError) {
        streamingErrored = true;
        throw streamError;
      } finally {
        const generationElapsed = getTimestamp() - generationPhaseStart;
        phaseDurations.generating = generationElapsed;
        processingStatusService.completePhase(sessionId, 'generating', generationElapsed, {
          generatedChunks,
          generatedCharacters,
          retrievalMetrics: {
            memoriesRetrieved: retrievalSummary.memoriesRetrieved,
            encryptedDataProcessed: retrievalSummary.encryptedDataProcessed,
            screenRecordings: retrievalSummary.screenRecordings,
            embeddingsSearched: retrievalSummary.embeddingsSearched,
          },
        });

        if (!streamingErrored) {
          processingStatusService.completeProcessing(sessionId, {
            totalElapsedMs: getTimestamp() - runStartTime,
            phaseBreakdown: phaseDurations,
            retrievalMetrics: {
              memoriesRetrieved: retrievalSummary.memoriesRetrieved,
              encryptedDataProcessed: retrievalSummary.encryptedDataProcessed,
              screenRecordings: retrievalSummary.screenRecordings,
              embeddingsSearched: retrievalSummary.embeddingsSearched,
            },
          });
        }
      }

      // Cleanup initial video object URLs (blobs remain accessible via window.__ragVideoN)
      videoUrls.forEach(url => URL.revokeObjectURL(url));

      if (activeRun?.isStopped) {
        return;
      }

      // Send assistant message to backend (just for storage, don't update UI)
      const assistantMsg = await chatService.sendMessage(sessionIdNum, 'assistant', fullResponse);

      // Track assistant message for memory
      const backendAssistantMsg: BackendChatMessage = {
        ...assistantMsg,
        content: fullResponse, // Original plaintext
      };
      memoryService.trackMessage(sessionIdNum, [
        ...existingMessages.map(m => ({
          id: parseInt(m.id),
          session: sessionIdNum,
          role: m.isUser ? 'user' as const : 'assistant' as const,
          content: m.content,
          timestamp: m.timestamp.getTime(),
          created_at: m.timestamp.toISOString(),
        })),
        backendUserMsg,
        backendAssistantMsg,
      ]).catch(err => console.error('Memory tracking failed:', err));

      // Auto-generate title after first user-assistant interaction
      // Check if this was the first message (session had no messages before this exchange)
      if (session.messages.length === 0 && session.title === 'New Conversation') {
        try {
          console.log('Generating title for first conversation...');
          const generatedTitle = await llmService.generateTitle(content, fullResponse);
          console.log('Generated title:', generatedTitle);

          // Update title in backend
          await chatService.updateSession(sessionIdNum, generatedTitle);

          // Update title in local state
          setSessions(prevSessions =>
            prevSessions.map(s =>
              s.id === session.id
                ? { ...s, title: generatedTitle }
                : s
            )
          );
        } catch (error) {
          console.error('Failed to generate/update title:', error);
          // Don't throw - title generation is not critical
        }
      }

      setRunState('completed');

    } catch (error: any) {
      const rawErrorMessage =
        typeof error === 'string'
          ? error
          : error instanceof Error
            ? error.message
            : (error?.message as string | undefined);
      const isStreamCancelled =
        (error instanceof Error && error.name === 'StreamCancelledError') ||
        (typeof rawErrorMessage === 'string' && rawErrorMessage.includes('StreamCancelledError'));
      const isRunCancelled =
        (error instanceof Error && isRunCancelledError(error)) ||
        (typeof rawErrorMessage === 'string' && rawErrorMessage.includes(RUN_CANCELLED_ERROR_NAME));

      if (isStreamCancelled || isRunCancelled) {
        // Stop requested - nothing else to do
      } else {
        console.error('Failed to send message:', error);
        const safeMessage = rawErrorMessage ?? 'Failed to process message';
        processingStatusService.fail(
          sessionId,
          safeMessage
        );

        // Check if it's a "LLM not initialized" error
        const isLLMNotInitialized = safeMessage.includes('LLM not initialized');

        // Add error message
        const errorMessagePayload: Message = {
          id: `error_${Date.now()}`,
          content: isLLMNotInitialized
            ? 'The AI model is not initialized yet. Please wait for initialization to complete or restart the download.'
            : `Sorry, I encountered an error: ${safeMessage}`,
          isUser: false,
          timestamp: new Date()
        };

        // If LLM not initialized, show download dialog
        if (isLLMNotInitialized) {
          setIsModelReady(false);
          setShowDownloadDialog(true);
        }

        setSessions(prevSessions =>
          prevSessions.map(s =>
            s.id === sessionId
              ? {
                  ...s,
                  messages: [...(s.messages || []), errorMessagePayload],
                  lastMessage: errorMessagePayload.content,
                  timestamp: errorMessagePayload.timestamp
                }
              : s
          )
        );

        setRunState('idle');
      }
    } finally {
      activeRun = null;
      activeRunRef.current = null;
    }
  };

  const handleStopGeneration = async () => {
    const activeRun = activeRunRef.current;
    if (!activeRun || activeRun.isStopped) {
      return;
    }

    activeRun.isStopped = true;

    const stoppingBeforeTokens = !activeRun.tokensReceived;
    if (stoppingBeforeTokens) {
      activeRun.cancel();
    }

    if (!activeRun.tokensReceived && activeRun.aiMessageId) {
      setSessions(prevSessions =>
        prevSessions.map(s =>
          s.id === activeRun.sessionId
            ? {
                ...s,
                messages: (s.messages || []).filter(msg => msg.id !== activeRun.aiMessageId),
              }
            : s
        )
      );
    }

    if (stoppingBeforeTokens) {
      setIsStoppingGeneration(true);
    }

    if (activeRun.sessionId) {
      processingStatusService.reset(activeRun.sessionId);
    }
    setRunState(stoppingBeforeTokens ? 'stoppedBeforeTokens' : 'stoppedAfterTokens');

    try {
      await llmService.stopStreaming();
    } catch (error) {
      console.error('Failed to stop streaming:', error);
    } finally {
      if (stoppingBeforeTokens) {
        setIsStoppingGeneration(false);
      }
    }
  };

  const createNewChat = () => {
    setCurrentSessionId(null);
  };

  const handleDeleteSession = async (sessionId: string) => {
    try {
      // Call backend to delete session
      await chatService.deleteSession(Number(sessionId));

      // Remove session from local state
      setSessions(prevSessions => prevSessions.filter(s => s.id !== sessionId));

      // If deleted session is current session, show empty chat state
      if (currentSessionId === sessionId) {
        setCurrentSessionId(null);
      }
    } catch (error) {
      console.error('Failed to delete session:', error);
    }
  };

  const indicatorSessionId = currentSession?.id ?? activeRunRef.current?.sessionId ?? null;

  let statusIndicatorNode: ReactNode = null;
  if (runState === 'awaitingFirstToken') {
    statusIndicatorNode = <ChatStatusIndicators sessionId={indicatorSessionId} />;
  } else if (runState === 'stoppedBeforeTokens') {
    statusIndicatorNode = <StopIndicator isStopping={isStoppingGeneration} />;
  }

  if (isLoadingSessions) {
    return (
      null
    );
  }

  return (
    <>
      {/* Only show download dialog after initial model check is complete */}
      {!isCheckingModels && (
        <ModelDownloadDialog
          open={showDownloadDialog}
          onOpenChange={setShowDownloadDialog}
        />
      )}

      <div className="h-screen bg-gradient-to-br from-background via-background to-secondary/30 flex">
        {/* Animated background elements */}
        <div className="absolute inset-0 overflow-hidden pointer-events-none">
          <div className="absolute top-1/4 left-1/4 w-96 h-96 bg-primary/10 rounded-full blur-3xl animate-pulse" />
          <div className="absolute bottom-1/4 right-1/4 w-96 h-96 bg-accent/20 rounded-full blur-3xl animate-pulse delay-1000" />
          <div className="absolute top-3/4 left-3/4 w-64 h-64 bg-primary/8 rounded-full blur-2xl animate-pulse delay-500" />
        </div>

        {/* Sidebar */}
        <motion.div
          initial={false}
          animate={{
            width: isSidebarOpen ? 320 : 0,
            opacity: isSidebarOpen ? 1 : 0
          }}
          transition={{ duration: 0.3, ease: "easeInOut" }}
          className="relative z-10 flex-shrink-0 overflow-hidden"
        >
          <ChatSidebar
            sessions={sessions}
            currentSessionId={currentSession?.id}
            onSelectSession={setCurrentSessionId}
            onNewChat={createNewChat}
            onToggleSidebar={() => setIsSidebarOpen(!isSidebarOpen)}
            onDeleteSession={handleDeleteSession}
          />
        </motion.div>

        {/* Main chat area */}
        <div className="flex-1 flex flex-col relative z-10">
          <ChatHeader
            user={user}
            isSidebarOpen={isSidebarOpen}
            onToggleSidebar={() => setIsSidebarOpen(!isSidebarOpen)}
            currentSession={currentSession}
            onSignOut={onSignOut}
          />

          <div className="flex-1 flex flex-col overflow-hidden">
            <ChatMessages
              user={user}
              messages={currentSession?.messages || []}
              isLoading={isLoadingMessages}
              statusIndicator={statusIndicatorNode}
            />
            <ChatInput
              onSendMessage={handleSendMessage}
              onStop={handleStopGeneration}
              runState={runState}
              inputDisabled={!isModelReady}
            />
          </div>
        </div>
      </div>
    </>
  );
}<|MERGE_RESOLUTION|>--- conflicted
+++ resolved
@@ -362,15 +362,10 @@
         // Mark session creation as in progress
         sessionCreationInProgressRef.current = true;
 
-<<<<<<< HEAD
-        // Create new session synchronously
+        // Create new backend session for database storage
         const backendSession = await runWithCancellation(() =>
           chatService.createSession('New Conversation')
         );
-=======
-        // Create new backend session for database storage
-        const backendSession = await chatService.createSession('New Conversation');
->>>>>>> 34888ee7
         const localSession = toLocalSession(backendSession);
         setSessions(prev => [localSession, ...prev]);
         setCurrentSessionId(localSession.id);
@@ -835,7 +830,6 @@
                 return;
               }
 
-<<<<<<< HEAD
               if (!currentRun.tokensReceived) {
                 currentRun.tokensReceived = true;
                 if (!tokensAnnounced) {
@@ -869,38 +863,10 @@
             {
               temperature: 0.7,
               maxTokens: 2048,
-              videos: videoArrayBuffers, // Pass video ArrayBuffers (IPC-compatible) to Gemma 3n
+              videos: videoArrayBuffers, // Pass video ArrayBuffers (IPC-compatible) to Gemma 3
+              messages: conversationMessages, // Pass conversation history for multi-turn format
             }
           )
-=======
-            generatedChunks += 1;
-            generatedCharacters += chunk.length;
-            fullResponse += chunk;
-            // Update the AI message content with each chunk
-            setSessions(prevSessions =>
-              prevSessions.map(s =>
-                s.id === sessionId
-                  ? {
-                      ...s,
-                      messages: (s.messages || []).map(msg =>
-                        msg.id === aiMessageId
-                          ? { ...msg, content: fullResponse }
-                          : msg
-                      ),
-                      lastMessage: fullResponse.slice(0, 100) + (fullResponse.length > 100 ? '...' : ''),
-                      timestamp: new Date()
-                    }
-                  : s
-              )
-            );
-          },
-          {
-            temperature: 0.7,
-            maxTokens: 2048,
-            videos: videoArrayBuffers, // Pass video ArrayBuffers (IPC-compatible) to Gemma 3
-            messages: conversationMessages, // Pass conversation history for multi-turn format
-          }
->>>>>>> 34888ee7
         );
       } catch (streamError) {
         streamingErrored = true;
