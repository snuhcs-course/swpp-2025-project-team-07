import { useState, useEffect, useRef } from 'react';
import { motion } from 'motion/react';
import { ChatSidebar } from './ChatSidebar';
import { ChatHeader } from './ChatHeader';
import { ChatMessages } from './ChatMessages';
import { ChatInput } from './ChatInput';
import { ModelDownloadDialog } from './ModelDownloadDialog';
import { type AuthUser } from '@/services/auth';
import { llmService } from '@/services/llm';
import { useRecorderWithEmbed } from '@/recording/provider';
import { chatService } from '@/services/chat';
import { memoryService } from '@/services/memory';
import { collectionService } from '@/services/collection';
import { embeddingService } from '@/services/embedding';
import type { ChatSession as BackendChatSession, ChatMessage as BackendChatMessage } from '@/types/chat';
import { extractFramesFromVideoBlob, displayFramesInConsole, openFramesInWindow } from '@/utils/frame-extractor-browser';

// Local UI types
export interface Message {
  id: string;
  content: string;
  isUser: boolean;
  timestamp: Date;
}

export interface ChatSession {
  id: string;
  title: string;
  lastMessage: string;
  timestamp: Date;
  messages: Message[];
}

interface ChatInterfaceProps {
  user: AuthUser | null;
  onSignOut?: () => void;
}

/**
 * Convert backend ChatMessage to local Message type.
 */
function toLocalMessage(msg: BackendChatMessage): Message {
  return {
    id: msg.id.toString(),
    content: msg.content,
    isUser: msg.role === 'user',
    timestamp: new Date(msg.timestamp),
  };
}

/**
 * Convert backend ChatSession to local ChatSession type.
 */
function toLocalSession(session: BackendChatSession): ChatSession {
  const messages = session.messages?.map(toLocalMessage) || [];
  const lastMessage = messages.length > 0
    ? messages[messages.length - 1].content.substring(0, 100)
    : '';

  return {
    id: session.id.toString(),
    title: session.title,
    lastMessage,
    timestamp: session.last_message_timestamp
      ? new Date(session.last_message_timestamp)
      : new Date(session.created_at),
    messages,
  };
}

export function ChatInterface({ user, onSignOut }: ChatInterfaceProps) {
  const { stopAndEmbed } = useRecorderWithEmbed();
  const [isEmbedding, setIsEmbedding] = useState(false);
  const [isSidebarOpen, setIsSidebarOpen] = useState(true);
  const [currentSessionId, setCurrentSessionId] = useState<string | null>(null);
  const [isLoading, setIsLoading] = useState(false);
  const [isLoadingSessions, setIsLoadingSessions] = useState(true);
  const [isLoadingMessages, setIsLoadingMessages] = useState(false);
  const [showDownloadDialog, setShowDownloadDialog] = useState(false);
  const [isModelReady, setIsModelReady] = useState(false);
  const [isCheckingModels, setIsCheckingModels] = useState(true);
  const [sessions, setSessions] = useState<ChatSession[]>([]);

  // Ref to prevent duplicate session creation during race conditions
  const sessionCreationInProgressRef = useRef(false);
  // Ref to track if initial model check is complete
  const initialModelCheckCompleteRef = useRef(false);

  const currentSession = currentSessionId
    ? sessions.find(s => s.id === currentSessionId)
    : undefined;

  useEffect(() => {
    let cancelled = false;
    (async () => {
      try {
        const ready = await window.vembedAPI.isModelReady();
        if (cancelled) return;
        setVideoReady(ready);
        setVideoOpen(!ready); // 없으면 모달 오픈
      } catch {
        if (cancelled) return;
        setVideoReady(false);
        setVideoOpen(true);
      }
    })();
    return () => { cancelled = true; };
  }, []);

  // Load sessions from backend on mount
  useEffect(() => {
    const loadSessions = async () => {
      try {
        setIsLoadingSessions(true);
        const backendSessions = await chatService.fetchSessions();
        const localSessions = backendSessions.map(toLocalSession);
        setSessions(localSessions);

        // Select first session if available
        if (localSessions.length > 0 && !currentSessionId) {
          setCurrentSessionId(localSessions[0].id);
        }
      } catch (error) {
        console.error('Failed to load sessions:', error);
        // Don't auto-create session on error - let user create manually
        setSessions([]);
      } finally {
        setIsLoadingSessions(false);
      }
    };

<<<<<<< HEAD
    loadSessions();
  }, []);

  // Load messages for current session when clicked
  useEffect(() => {
    const loadSessionData = async () => {
      if (!currentSessionId) {
        setIsLoadingMessages(false);
        return;
      }

      const session = sessions.find(s => s.id === currentSessionId);
      if (!session || session.messages.length > 0) {
        setIsLoadingMessages(false);
        return; // Already loaded
      }

      try {
        setIsLoadingMessages(true);
        // Use fetchSession to get session with all messages in one call
        const backendSession = await chatService.fetchSession(parseInt(currentSessionId));
        const localSession = toLocalSession(backendSession);

        setSessions(prevSessions =>
          prevSessions.map(s =>
            s.id === currentSessionId
              ? { ...s, messages: localSession.messages, title: localSession.title }
              : s
          )
        );
      } catch (error) {
        console.error('Failed to load session:', error);
      } finally {
        setIsLoadingMessages(false);
      }
    };

    loadSessionData();
  }, [currentSessionId]);
=======
  const currentSession = sessions.find(s => s.id === currentSessionId) || sessions[0];
>>>>>>> 566e9d2a

  useEffect(() => {
    let timeoutId: NodeJS.Timeout | null = null;

    const checkModelStatus = async () => {
      try {
        // Wait a bit for backend initialization to complete
        await new Promise(resolve => setTimeout(resolve, 1000));

        const status = await window.llmAPI.checkModelDownloaded();

        // Mark initial check as complete
        initialModelCheckCompleteRef.current = true;
        setIsCheckingModels(false);

        if (!status.downloaded) {
          // Only show dialog if models are truly not downloaded
          setShowDownloadDialog(true);
          setIsModelReady(false);
        } else if (status.initialized) {
          setIsModelReady(true);
          setShowDownloadDialog(false);
        } else {
          // Models downloaded but not initialized yet - wait for llm:ready event
          setIsModelReady(false);
          setShowDownloadDialog(false);
        }
      } catch (error) {
        console.error('Failed to check model status:', error);
        setIsCheckingModels(false);
        initialModelCheckCompleteRef.current = true;
      }
    };

    checkModelStatus();

    // Listen for model status events
    const handleModelNotFound = () => {
      // Only show dialog if initial check is complete
      // This prevents flashing the dialog during startup network errors
      if (initialModelCheckCompleteRef.current) {
        setShowDownloadDialog(true);
        setIsModelReady(false);
      }
    };

    const handleLLMReady = () => {
      setIsModelReady(true);
      setShowDownloadDialog(false);
      setIsCheckingModels(false);
    };

    const handleLLMError = (error: { message: string; error: string }) => {
      console.error('LLM Error:', error);
      setIsModelReady(false);
    };

    window.llmAPI.onModelNotFound(handleModelNotFound);
    window.llmAPI.onLLMReady(handleLLMReady);
    window.llmAPI.onLLMError(handleLLMError);

    return () => {
      if (timeoutId) clearTimeout(timeoutId);
    };
  }, []);

  const handleSendMessage = async (content: string) => {
    if (isLoading || !isModelReady) return;

    // Auto-create session if none exists
    let session = currentSession;
    if (!session) {
      // Check if session creation is already in progress
      // This prevents duplicate session creation in race conditions (e.g., React 18 Strict Mode double-mounting)
      if (sessionCreationInProgressRef.current) {
        console.log('Session creation already in progress, skipping duplicate call');
        return;
      }

      try {
        // Mark session creation as in progress
        sessionCreationInProgressRef.current = true;

        // Create new session synchronously
        const backendSession = await chatService.createSession('New Conversation');
        const localSession = toLocalSession(backendSession);
        setSessions(prev => [localSession, ...prev]);
        setCurrentSessionId(localSession.id);
        session = localSession;
      } catch (error) {
        console.error('Failed to create session:', error);
        return;
      } finally {
        // Reset the flag after session creation
        sessionCreationInProgressRef.current = false;
      }
    }

    const sessionIdNum = parseInt(session.id);
    setIsLoading(true);

    try {
      // Send user message to backend (encrypted automatically)
      const userMsg = await chatService.sendMessage(sessionIdNum, 'user', content);
      const localUserMsg = toLocalMessage(userMsg);

      // Add user message to UI
      setSessions(prevSessions =>
        prevSessions.map(s =>
          s.id === session!.id
            ? {
                ...s,
                messages: [...s.messages, localUserMsg],
                lastMessage: content.substring(0, 100),
                timestamp: new Date()
              }
            : s
        )
      );

      // Track message for memory bundling (uses plaintext before it was encrypted)
      const backendUserMsg: BackendChatMessage = {
        ...userMsg,
        content, // Original plaintext
      };
      const existingMessages = session!.messages || [];
      memoryService.trackMessage(sessionIdNum, [
        ...existingMessages.map(m => ({
          id: parseInt(m.id),
          session: sessionIdNum,
          role: m.isUser ? 'user' as const : 'assistant' as const,
          content: m.content,
          timestamp: m.timestamp.getTime(),
          created_at: m.timestamp.toISOString(),
        })),
        backendUserMsg,
      ]).catch(err => console.error('Memory tracking failed:', err));

      // Create AI response message with empty content (will be filled by streaming)
      const aiMessageId = `temp_${Date.now()}`;
      const tempAiMessage: Message = {
        id: aiMessageId,
        content: '',
        isUser: false,
        timestamp: new Date()
      };

      // Add empty AI message to UI
      const sessionId = session!.id;
      setSessions(prevSessions =>
        prevSessions.map(s =>
          s.id === sessionId
            ? {
                ...s,
                messages: [...(s.messages || []), tempAiMessage]
              }
            : s
        )
      );

      // RAG: Retrieve relevant context from past conversations and screen recordings
      let contextPrompt = '';
      const videoBlobs: Blob[] = []; // Store reconstructed video blobs for multimodal input
      const videoUrls: string[] = []; // Store object URLs for debugging
      const chatContexts: string[] = []; // Chat memory contexts
      let videoCount = 0; // Number of screen recordings retrieved

      try {
        // Generate embeddings for the user's query
        // - DRAGON (768-dim) for chat search
        // - CLIP (512-dim) for video/screen search
        const chatQueryEmbedding = await embeddingService.embedQuery(content);
        const videoQueryEmbedding = await embeddingService.embedVideoQuery(content);

        // Search and retrieve top 3 from chat + top 3 from screen (6 total max)
        // Pass separate embeddings to avoid dimension mismatch
        const relevantDocs = await collectionService.searchAndQuery(
          chatQueryEmbedding,
          3,
          videoQueryEmbedding || undefined
        );

        if (relevantDocs.length > 0) {
          // Separate chat and video contexts

          relevantDocs.forEach((doc: any, idx: number) => {
            if (doc.source_type === 'screen' && doc.video_blob) {
              // Store reconstructed video blob for multimodal input
              videoBlobs.push(doc.video_blob);
              videoCount++;

              // Create object URL for debugging
              const videoUrl = URL.createObjectURL(doc.video_blob);
              videoUrls.push(videoUrl);

              // Store on window for debugging access
              const videoKey = `__ragVideo${videoCount}`;
              (window as any)[videoKey] = {
                url: videoUrl,
                blob: doc.video_blob,
                download: () => {
                  const freshUrl = URL.createObjectURL(doc.video_blob);
                  const a = document.createElement('a');
                  a.href = freshUrl;
                  a.download = `rag-video-${videoCount}-${Date.now()}.webm`;
                  document.body.appendChild(a);
                  a.click();
                  document.body.removeChild(a);
                  setTimeout(() => URL.revokeObjectURL(freshUrl), 100);
                },
                view: () => {
                  const freshUrl = URL.createObjectURL(doc.video_blob);
                  window.open(freshUrl, '_blank');
                },
                // Extract and preview frames sent to LLM
                frames: async (fps = 1, maxFrames = 50) => {
                  console.log(`[Frame Extractor] Extracting frames from video ${videoCount} at ${fps} fps...`);
                  const frames = await extractFramesFromVideoBlob(doc.video_blob, fps, maxFrames);
                  console.log(`[Frame Extractor] Extracted ${frames.length} frames`);
                  displayFramesInConsole(frames);
                  return frames;
                },
                // Open frames in new window
                viewFrames: async (fps = 1, maxFrames = 50) => {
                  console.log(`[Frame Extractor] Extracting frames from video ${videoCount}...`);
                  const frames = await extractFramesFromVideoBlob(doc.video_blob, fps, maxFrames);
                  openFramesInWindow(frames);
                }
              };

              console.log(`[RAG] Retrieved video ${videoCount}: ${(doc.video_blob.size / 1024).toFixed(1)} KB`);
            } else if (doc.source_type === 'chat') {
              chatContexts.push(`[Memory ${idx + 1}]:\n${doc.content}`);
            }
          });

          // Build context prompt with <CONTEXT> tags matching the chat RAG style
          if (chatContexts.length > 0 || videoCount > 0) {
            contextPrompt = `<CONTEXT>
The following are relevant excerpts from the user's past conversations with you.
These are your memories of previous interactions.
You can use this information to answer the user's question.
${chatContexts.join('\n')}
${chatContexts.length > 0 && videoCount > 0 ? '\n' : ''}
${videoCount > 0 ? `You also have ${videoCount} relevant screen recording(s) provided as image frame sequences. Each recording is split into frames at 1 frame per second, so you'll see multiple images showing the progression of activity over time.` : ''}

</CONTEXT>

**Now, using the above context${videoCount > 0 ? ' and screen recording frames' : ''}, answer the following question**:
`;
          }
        }
      } catch (error) {
        console.error('Failed to retrieve context:', error);
        // Continue without context if retrieval fails
      }

      // Stream the LLM response with RAG context + videos
      let fullResponse = '';
      const messageWithContext = contextPrompt + content;

      // Log RAG summary
      console.log('[RAG] Context retrieval complete:', {
        chatMemories: chatContexts.length,
        screenRecordings: videoCount,
        contextLength: contextPrompt.length,
        totalPromptLength: messageWithContext.length
      });

      // Expose the final prompt for debugging in console
      (window as any).__ragPrompt = {
        full: messageWithContext,
        userQuery: content,
        contextAdded: contextPrompt.length > 0,
        contextLength: contextPrompt.length,
        totalLength: messageWithContext.length,
        chatMemories: chatContexts.length,
        videoCount: videoCount,
        videos: videoBlobs, // Store video blobs for frame extraction
        view: () => {
          console.log('=== RAG Prompt Debug ===');
          console.log('User Query:', content);
          console.log('\nContext Added:', contextPrompt.length > 0 ? 'Yes' : 'No');
          console.log('Chat Memories:', chatContexts.length);
          console.log('Screen Recordings:', videoCount);
          console.log('\n--- Full Prompt ---');
          console.log(messageWithContext);
          console.log('\n--- Context Only ---');
          console.log(contextPrompt);
        },
        copy: () => {
          navigator.clipboard.writeText(messageWithContext);
          console.log('✓ Full prompt copied to clipboard');
        },
        // Extract frames from all videos
        frames: async (fps = 1, maxFrames = 50) => {
          if (videoBlobs.length === 0) {
            console.log('No videos attached to this query');
            return [];
          }
          console.log(`[Frame Extractor] Extracting frames from ${videoBlobs.length} video(s) at ${fps} fps...`);
          const allFrames = [];
          for (let i = 0; i < videoBlobs.length; i++) {
            console.log(`\n[Frame Extractor] Processing video ${i + 1}/${videoBlobs.length}...`);
            const frames = await extractFramesFromVideoBlob(videoBlobs[i], fps, maxFrames);
            console.log(`[Frame Extractor] Video ${i + 1}: ${frames.length} frames`);
            displayFramesInConsole(frames);
            allFrames.push(...frames);
          }
          console.log(`\n[Frame Extractor] Total: ${allFrames.length} frames from ${videoBlobs.length} video(s)`);
          return allFrames;
        },
        // Open all frames in new window
        viewFrames: async (fps = 1, maxFrames = 50) => {
          if (videoBlobs.length === 0) {
            console.log('No videos attached to this query');
            return;
          }
          console.log(`[Frame Extractor] Extracting frames from ${videoBlobs.length} video(s)...`);
          const allFrames = [];
          for (const videoBlob of videoBlobs) {
            const frames = await extractFramesFromVideoBlob(videoBlob, fps, maxFrames);
            allFrames.push(...frames);
          }
          console.log(`[Frame Extractor] Opening ${allFrames.length} frames in new window...`);
          openFramesInWindow(allFrames);
        }
      };
      if (videoCount > 0) {
        console.log('[RAG] Debug: __ragPrompt.view() | __ragPrompt.frames() | __ragPrompt.viewFrames()');
        console.log(`[RAG] Debug: Individual videos: __ragVideo1.frames() | __ragVideo1.viewFrames()`);
      } else {
        console.log('[RAG] Debug: Use __ragPrompt.view() to inspect prompt or __ragPrompt.copy() to copy it');
      }

      // Convert video Blobs to ArrayBuffers for IPC transfer
      const videoArrayBuffers = videoBlobs.length > 0
        ? await Promise.all(videoBlobs.map(blob => blob.arrayBuffer()))
        : undefined;

      if (videoArrayBuffers && videoArrayBuffers.length > 0) {
        console.log(`[RAG] Sending ${videoArrayBuffers.length} video(s) to LLM for frame extraction`);
        console.log(`[RAG] Video sizes:`, videoArrayBuffers.map((buf, i) => `Video ${i + 1}: ${(buf.byteLength / 1024).toFixed(1)} KB`));
      } else {
        console.log('[RAG] No videos attached to this query');
      }

      await llmService.streamMessage(
        messageWithContext,
        (chunk) => {
          fullResponse += chunk;
          // Update the AI message content with each chunk
          setSessions(prevSessions =>
            prevSessions.map(s =>
              s.id === sessionId
                ? {
                    ...s,
                    messages: (s.messages || []).map(msg =>
                      msg.id === aiMessageId
                        ? { ...msg, content: fullResponse }
                        : msg
                    ),
                    lastMessage: fullResponse.slice(0, 100) + (fullResponse.length > 100 ? '...' : ''),
                    timestamp: new Date()
                  }
                : s
            )
          );
        },
        {
          temperature: 0.7,
          maxTokens: 2048,
          videos: videoArrayBuffers, // Pass video ArrayBuffers (IPC-compatible) to Gemma 3n
        }
      );

      // Cleanup initial video object URLs (blobs remain accessible via window.__ragVideoN)
      videoUrls.forEach(url => URL.revokeObjectURL(url));

      // Send assistant message to backend (just for storage, don't update UI)
      const assistantMsg = await chatService.sendMessage(sessionIdNum, 'assistant', fullResponse);

      // Track assistant message for memory
      const backendAssistantMsg: BackendChatMessage = {
        ...assistantMsg,
        content: fullResponse, // Original plaintext
      };
      memoryService.trackMessage(sessionIdNum, [
        ...existingMessages.map(m => ({
          id: parseInt(m.id),
          session: sessionIdNum,
          role: m.isUser ? 'user' as const : 'assistant' as const,
          content: m.content,
          timestamp: m.timestamp.getTime(),
          created_at: m.timestamp.toISOString(),
        })),
        backendUserMsg,
        backendAssistantMsg,
      ]).catch(err => console.error('Memory tracking failed:', err));

      // Auto-generate title after first user-assistant interaction
      // Check if this was the first message (session had no messages before this exchange)
      if (session.messages.length === 0 && session.title === 'New Conversation') {
        try {
          console.log('Generating title for first conversation...');
          const generatedTitle = await llmService.generateTitle(content, fullResponse);
          console.log('Generated title:', generatedTitle);

          // Update title in backend
          await chatService.updateSession(sessionIdNum, generatedTitle);

          // Update title in local state
          setSessions(prevSessions =>
            prevSessions.map(s =>
              s.id === session.id
                ? { ...s, title: generatedTitle }
                : s
            )
          );
        } catch (error) {
          console.error('Failed to generate/update title:', error);
          // Don't throw - title generation is not critical
        }
      }

    } catch (error: any) {
      console.error('Failed to send message:', error);

      // Check if it's a "LLM not initialized" error
      const isLLMNotInitialized = error?.message?.includes('LLM not initialized');

      // Add error message
      const errorMessage: Message = {
        id: `error_${Date.now()}`,
        content: isLLMNotInitialized
          ? 'The AI model is not initialized yet. Please wait for initialization to complete or restart the download.'
          : `Sorry, I encountered an error: ${error.message}`,
        isUser: false,
        timestamp: new Date()
      };

      // If LLM not initialized, show download dialog
      if (isLLMNotInitialized) {
        setIsModelReady(false);
        setShowDownloadDialog(true);
      }

      setSessions(prevSessions =>
        prevSessions.map(s =>
          s.id === session!.id
            ? {
                ...s,
                messages: [...(s.messages || []), errorMessage],
                lastMessage: errorMessage.content,
                timestamp: errorMessage.timestamp
              }
            : s
        )
      );
    } finally {
      setIsLoading(false);
    }
  };

  const createNewChat = () => {
    setCurrentSessionId(null);
  };

  if (isLoadingSessions) {
    return (
      null
    );
  }

  return (
    <>
<<<<<<< HEAD
      <VideoModelDownloadDialog
        open={videoOpen}
        onOpenChange={(o) => {
          setVideoOpen(o);
          if (!o) setVideoReady(true); // 닫힘 = 다운로드 완료로 간주
        }}
      />
      {/* Only show download dialog after initial model check is complete */}
      {!isCheckingModels && (
        <ModelDownloadDialog
          open={showDownloadDialog}
          onOpenChange={setShowDownloadDialog}
        />
      )}
=======
      <ModelDownloadDialog
        open={showDownloadDialog}
        onOpenChange={setShowDownloadDialog}
      />
>>>>>>> 566e9d2a

      <div className="h-screen bg-gradient-to-br from-background via-background to-secondary/30 flex">
        {/* Animated background elements */}
        <div className="absolute inset-0 overflow-hidden pointer-events-none">
          <div className="absolute top-1/4 left-1/4 w-96 h-96 bg-primary/10 rounded-full blur-3xl animate-pulse" />
          <div className="absolute bottom-1/4 right-1/4 w-96 h-96 bg-accent/20 rounded-full blur-3xl animate-pulse delay-1000" />
          <div className="absolute top-3/4 left-3/4 w-64 h-64 bg-primary/8 rounded-full blur-2xl animate-pulse delay-500" />
        </div>

        {/* Sidebar */}
        <motion.div
          initial={false}
          animate={{
            width: isSidebarOpen ? 320 : 0,
            opacity: isSidebarOpen ? 1 : 0
          }}
          transition={{ duration: 0.3, ease: "easeInOut" }}
          className="relative z-10 flex-shrink-0 overflow-hidden"
        >
          <ChatSidebar
            sessions={sessions}
            currentSessionId={currentSession?.id}
            onSelectSession={setCurrentSessionId}
            onNewChat={createNewChat}
            onToggleSidebar={() => setIsSidebarOpen(!isSidebarOpen)}
          />
        </motion.div>

        {/* Main chat area */}
        <div className="flex-1 flex flex-col relative z-10">
          <ChatHeader
            user={user}
            isSidebarOpen={isSidebarOpen}
            onToggleSidebar={() => setIsSidebarOpen(!isSidebarOpen)}
            currentSession={currentSession}
            onSignOut={onSignOut}
          />

          <div className="flex-1 flex flex-col overflow-hidden">
            <ChatMessages
              user={user}
              messages={currentSession?.messages || []}
              isLoading={isLoadingMessages}
            />
            <ChatInput
              onSendMessage={handleSendMessage}
              disabled={isLoading || !isModelReady}
            />
          </div>
        </div>
      </div>
    </>
  );
}<|MERGE_RESOLUTION|>--- conflicted
+++ resolved
@@ -90,23 +90,6 @@
     ? sessions.find(s => s.id === currentSessionId)
     : undefined;
 
-  useEffect(() => {
-    let cancelled = false;
-    (async () => {
-      try {
-        const ready = await window.vembedAPI.isModelReady();
-        if (cancelled) return;
-        setVideoReady(ready);
-        setVideoOpen(!ready); // 없으면 모달 오픈
-      } catch {
-        if (cancelled) return;
-        setVideoReady(false);
-        setVideoOpen(true);
-      }
-    })();
-    return () => { cancelled = true; };
-  }, []);
-
   // Load sessions from backend on mount
   useEffect(() => {
     const loadSessions = async () => {
@@ -129,7 +112,6 @@
       }
     };
 
-<<<<<<< HEAD
     loadSessions();
   }, []);
 
@@ -169,9 +151,6 @@
 
     loadSessionData();
   }, [currentSessionId]);
-=======
-  const currentSession = sessions.find(s => s.id === currentSessionId) || sessions[0];
->>>>>>> 566e9d2a
 
   useEffect(() => {
     let timeoutId: NodeJS.Timeout | null = null;
@@ -648,14 +627,6 @@
 
   return (
     <>
-<<<<<<< HEAD
-      <VideoModelDownloadDialog
-        open={videoOpen}
-        onOpenChange={(o) => {
-          setVideoOpen(o);
-          if (!o) setVideoReady(true); // 닫힘 = 다운로드 완료로 간주
-        }}
-      />
       {/* Only show download dialog after initial model check is complete */}
       {!isCheckingModels && (
         <ModelDownloadDialog
@@ -663,12 +634,6 @@
           onOpenChange={setShowDownloadDialog}
         />
       )}
-=======
-      <ModelDownloadDialog
-        open={showDownloadDialog}
-        onOpenChange={setShowDownloadDialog}
-      />
->>>>>>> 566e9d2a
 
       <div className="h-screen bg-gradient-to-br from-background via-background to-secondary/30 flex">
         {/* Animated background elements */}
