--- conflicted
+++ resolved
@@ -9,28 +9,20 @@
   onSendMessage: (message: string) => void;
   onStop?: () => void;
   runState: ChatRunState;
-<<<<<<< HEAD
-  inputDisabled?: boolean;
+  modelNotReady?: boolean;
+  isStopping?: boolean;
   videoRagEnabled?: boolean;
   onToggleVideoRag?: () => void;
-=======
-  modelNotReady?: boolean;
-  isStopping?: boolean;
->>>>>>> 1aada8f5
 }
 
 export function ChatInput({
   onSendMessage,
   onStop,
   runState,
-<<<<<<< HEAD
-  inputDisabled = false,
+  modelNotReady = false,
+  isStopping = false,
   videoRagEnabled = false,
   onToggleVideoRag,
-=======
-  modelNotReady = false,
-  isStopping = false,
->>>>>>> 1aada8f5
 }: ChatInputProps) {
   const [message, setMessage] = useState('');
   const textareaRef = useRef<HTMLTextAreaElement>(null);
@@ -104,14 +96,8 @@
                 value={message}
                 onChange={(e) => setMessage(e.target.value)}
                 onKeyDown={handleKeyDown}
-<<<<<<< HEAD
-                placeholder={textareaDisabled ? "AI is thinking..." : videoRagEnabled ? "Describe the video..." : "Type your message..."}
-                disabled={textareaDisabled}
+                placeholder={isStreaming ? "AI is thinking..." : videoRagEnabled ? "Describe the video..." : "Type your message..."}
                 className="break-all min-h-[48px] max-h-32 border-0 dark:bg-background bg-background focus:ring-0 focus:outline-none p-1 pb-14 placeholder:text-muted-foreground/60 text-primary focus-visible:ring-0 disabled:opacity-50 disabled:cursor-not-allowed"
-=======
-                placeholder={isStreaming ? "AI is thinking..." : "Type your message..."}
-                className="break-all min-h-[48px] max-h-32 border-0 dark:bg-background bg-background focus:ring-0 focus:outline-none p-1 placeholder:text-muted-foreground/60 text-primary focus-visible:ring-0 disabled:opacity-50 disabled:cursor-not-allowed"
->>>>>>> 1aada8f5
                 rows={1}
               />
 
@@ -120,19 +106,19 @@
                 <div className="absolute bottom-0 left-1">
                   <Button
                     onClick={onToggleVideoRag}
-                    disabled={textareaDisabled}
+                    disabled={isStreaming}
                     variant="ghost"
                     className={`transition-all duration-200 gap-1.5 px-3 py-2.5 h-auto rounded-full ${
                       videoRagEnabled
                         ? 'bg-primary/10 text-primary hover:bg-primary/20'
                         : 'text-muted-foreground/60 hover:text-muted-foreground hover:bg-muted/50'
-                    } ${textareaDisabled ? 'opacity-50 cursor-not-allowed' : ''}`}
+                    } ${isStreaming ? 'opacity-50 cursor-not-allowed' : ''}`}
                     title={videoRagEnabled ? 'Disable video search for faster responses' : 'Enable video search for more context'}
                   >
                     <motion.div
                       className="flex items-center gap-1.5"
-                      whileHover={{ scale: textareaDisabled ? 1 : 1.02 }}
-                      whileTap={{ scale: textareaDisabled ? 1 : 0.98 }}
+                      whileHover={{ scale: isStreaming ? 1 : 1.02 }}
+                      whileTap={{ scale: isStreaming ? 1 : 0.98 }}
                       transition={{ duration: 0.15 }}
                     >
                       <Video className="w-3.5 h-3.5" />
