--- conflicted
+++ resolved
@@ -8,6 +8,7 @@
 import { Separator } from './ui/separator';
 import { Checkbox } from './ui/checkbox';
 import { signup, saveAuth } from '@/services/auth';
+import { collectionService } from '@/services/collection';
 
 interface SignupFormProps {
   onSwitchToLogin: () => void;
@@ -76,7 +77,6 @@
         formData.confirmPassword
       );
       saveAuth({ access: res.access, refresh: res.refresh }, res.user);
-<<<<<<< HEAD
 
       const collectionVersions = [
         'mean_pooling',                 // mean_pooling
@@ -95,9 +95,7 @@
       );
 
       await Promise.all(creationPromises);
-      
-=======
->>>>>>> 7474491f
+
       onAuthSuccess(res.user.email);
     } catch (err: any) {
       const message = err.message || 'Signup failed';
