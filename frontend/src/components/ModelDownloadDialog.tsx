import { useState, useEffect, useRef } from 'react';
import { Download, AlertCircle, CheckCircle2 } from 'lucide-react';
import {
  Dialog,
  DialogContent,
  DialogDescription,
  DialogFooter,
  DialogHeader,
  DialogTitle,
} from './ui/dialog';
import { Button } from './ui/button';
import { Progress } from './ui/progress';
import { Alert, AlertDescription } from './ui/alert';
import { ModelDownloadProgress } from '@/types/electron';
// import type { ModelDownloadProgress } from '@/types/electron';

interface ModelDownloadDialogProps {
  open: boolean;
  onOpenChange?: (open: boolean) => void;
}

type DownloadState = 'idle' | 'downloading' | 'completed' | 'error';

export function ModelDownloadDialog({ open, onOpenChange }: ModelDownloadDialogProps) {
  const [downloadState, setDownloadState] = useState<DownloadState>('idle');
  const [progress, setProgress] = useState(0);
  const [currentModelName, setCurrentModelName] = useState<string | null>(null);
  const [error, setError] = useState<string | null>(null);
  const [transferred, setTransferred] = useState(0);
  const [total, setTotal] = useState(0);
  const [downloadSpeed, setDownloadSpeed] = useState(0);
  const [estimatedTimeLeft, setEstimatedTimeLeft] = useState(0);
  const startTimeRef = useRef<number | null>(null);

  useEffect(() => {
    // Listen for download progress
    const handleProgress = (progressData: ModelDownloadProgress) => {
      setCurrentModelName(progressData.modelName);
      setProgress(progressData.percent * 100);
      setTransferred(progressData.transferred);
      setTotal(progressData.total);

      // Calculate download speed and estimated time
      if (startTimeRef.current && progressData.transferred > 0) {
        const elapsedSeconds = (Date.now() - startTimeRef.current) / 1000;
        const speed = progressData.transferred / elapsedSeconds; // bytes per second
        setDownloadSpeed(speed);

        if (progressData.total > 0 && speed > 0) {
          const remainingBytes = progressData.total - progressData.transferred;
          const estimatedSeconds = remainingBytes / speed;
          setEstimatedTimeLeft(estimatedSeconds);
        }
      }
    };

    const handleComplete = () => {
      setDownloadState('completed');
      setProgress(100);
      setTimeout(() => {
        onOpenChange?.(false);
      }, 1500);
    };

    const handleError = (errorMessage: string) => {
      setDownloadState('error');
      setError(errorMessage);
    };

    window.llmAPI.onDownloadProgress(handleProgress);
    window.llmAPI.onDownloadComplete(handleComplete);
    window.llmAPI.onDownloadError(handleError);

    return () => {
      // Cleanup listeners would go here if we had a way to remove them
      // Currently the preload API doesn't expose removeListener for these events
    };
  }, [onOpenChange]);

  const handleStartDownload = async () => {
    setDownloadState('downloading');
    setCurrentModelName(null);
    setError(null);
    setProgress(0);
    setTransferred(0);
    setTotal(0);
    startTimeRef.current = Date.now();
    setDownloadSpeed(0);
    setEstimatedTimeLeft(0);

    try {
      const result = await window.llmAPI.startModelDownload();
      if (!result.success) {
        setDownloadState('error');
        setError(result.error || 'Failed to start download');
      }
    } catch (err: any) {
      setDownloadState('error');
      setError(err.message || 'An unexpected error occurred');
    }
  };

  const handleRetry = () => {
    setDownloadState('idle');
    setCurrentModelName(null);
    setError(null);
    setProgress(0);
    setTransferred(0);
    setTotal(0);
    startTimeRef.current = null;
    setDownloadSpeed(0);
    setEstimatedTimeLeft(0);
  };

  const formatBytes = (bytes: number) => {
    if (bytes === 0) return '0 B';
    const k = 1024;
    const sizes = ['B', 'KB', 'MB', 'GB'];
    const i = Math.floor(Math.log(bytes) / Math.log(k));
    return `${(bytes / Math.pow(k, i)).toFixed(2)} ${sizes[i]}`;
  };

  const formatTime = (seconds: number) => {
    if (seconds < 60) {
      return `${Math.round(seconds)}s`;
    } else if (seconds < 3600) {
      const minutes = Math.floor(seconds / 60);
      const secs = Math.floor(seconds % 60);
      return `${minutes}m ${secs}s`;
    } else {
      const hours = Math.floor(seconds / 3600);
      const minutes = Math.floor((seconds % 3600) / 60);
      return `${hours}h ${minutes}m`;
    }
  };

  return (
    <Dialog open={open} onOpenChange={downloadState === 'idle' || downloadState === 'error' ? onOpenChange : undefined}>
      <DialogContent className="sm:max-w-lg" onInteractOutside={(e) => {
        // Prevent closing while downloading
        if (downloadState === 'downloading') {
          e.preventDefault();
        }
      }}>
        <DialogHeader>
          <DialogTitle className="flex items-center gap-2">
            {downloadState === 'completed' ? (
              <>
                <CheckCircle2 className="h-5 w-5 text-green-500" />
                Download Complete
              </>
            ) : downloadState === 'error' ? (
              <>
                <AlertCircle className="h-5 w-5 text-destructive" />
                Download Failed
              </>
            ) : (
              <>
                <Download className="h-5 w-5" />
                Download Required Models
              </>
            )}
          </DialogTitle>
          <DialogDescription>
            {downloadState === 'completed' ? (
              'All AI models have been downloaded successfully. Initializing...'
            ) : downloadState === 'error' ? (
              'There was a problem downloading the AI models.'
            ) : downloadState === 'downloading' ? (
              currentModelName 
                ? `Downloading: ${currentModelName}...` 
                : 'Preparing to download...'
            ) : (
<<<<<<< HEAD
              // Updated for Gemma 3 via Ollama
              'To use the AI chat features, you need to download the required AI models (LLM and Embedders, ~5.4 GB total).'
=======
              'To use the AI features, you need to download the required models (LLM, Text Embedders, and Video Embedder, ~8.1 GB total).'
>>>>>>> 566e9d2a
            )}
          </DialogDescription>
        </DialogHeader>

        <div className="space-y-4">
          {downloadState === 'error' && error && (
            <Alert variant="destructive">
              <AlertCircle className="h-4 w-4" />
              <AlertDescription>{error}</AlertDescription>
            </Alert>
          )}

          {downloadState === 'idle' && (
            <div className="space-y-2 text-sm text-muted-foreground">
              <div className="flex justify-between">
                <span>Models:</span>
<<<<<<< HEAD
                <span className="font-medium">Gemma 3 4B (LLM) + 2 DRAGON (Embedders)</span>
              </div>
              <div className="flex justify-between">
                <span>Total Size:</span>
                <span className="font-medium">~5.4 GB</span>
=======
                <span className="font-medium">Gemma-3n-E4B (LLM) + 2 DRAGON (Text) + CLIP (Video)</span>
              </div>
              <div className="flex justify-between">
                <span>Total Size:</span>
                <span className="font-medium">~8.1 GB</span>
>>>>>>> 566e9d2a
              </div>
              <div className="flex justify-between">
                <span>Context:</span>
                <span className="font-medium">8192 tokens</span>
              </div>
            </div>
          )}

          {downloadState === 'downloading' && (
            <div className="space-y-2">
              {currentModelName && (
                <div className="text-center text-sm font-medium">
                  {currentModelName}
                </div>
              )}
              <Progress value={progress} className="w-full" />
              <div className="flex justify-between text-sm text-muted-foreground">
                <span>{progress.toFixed(1)}%</span>
                {total > 0 && (
                  <span>{formatBytes(transferred)} / {formatBytes(total)}</span>
                )}
              </div>
              {downloadSpeed > 0 && (
                <div className="flex justify-end text-sm text-muted-foreground">
                  {estimatedTimeLeft > 0 && (
                    <span>Time left: {formatTime(estimatedTimeLeft)}</span>
                  )}
                </div>
              )}
            </div>
          )}

          {downloadState === 'completed' && (
            <Progress value={100} className="w-full" />
          )}
        </div>

        <DialogFooter>
          {downloadState === 'idle' && (
            <Button onClick={handleStartDownload} className="w-full">
              <Download className="mr-2 h-4 w-4" />
              Start Download
            </Button>
          )}

          {downloadState === 'error' && (
            <Button onClick={handleRetry} variant="default" className="w-full">
              Retry Download
            </Button>
          )}

          {downloadState === 'downloading' && (
            <div className="w-full text-center text-sm text-muted-foreground">
              Please wait, do not close this window...
            </div>
          )}
        </DialogFooter>
      </DialogContent>
    </Dialog>
  );
}<|MERGE_RESOLUTION|>--- conflicted
+++ resolved
@@ -171,12 +171,7 @@
                 ? `Downloading: ${currentModelName}...` 
                 : 'Preparing to download...'
             ) : (
-<<<<<<< HEAD
-              // Updated for Gemma 3 via Ollama
-              'To use the AI chat features, you need to download the required AI models (LLM and Embedders, ~5.4 GB total).'
-=======
-              'To use the AI features, you need to download the required models (LLM, Text Embedders, and Video Embedder, ~8.1 GB total).'
->>>>>>> 566e9d2a
+              'To use the AI features, you need to download the required models (LLM, Text Embedders, and Video Embedder, ~6.9 GB total).'
             )}
           </DialogDescription>
         </DialogHeader>
@@ -193,19 +188,11 @@
             <div className="space-y-2 text-sm text-muted-foreground">
               <div className="flex justify-between">
                 <span>Models:</span>
-<<<<<<< HEAD
-                <span className="font-medium">Gemma 3 4B (LLM) + 2 DRAGON (Embedders)</span>
+                <span className="font-medium">Gemma-3n-E4B (LLM) + Embedders</span>
               </div>
               <div className="flex justify-between">
                 <span>Total Size:</span>
-                <span className="font-medium">~5.4 GB</span>
-=======
-                <span className="font-medium">Gemma-3n-E4B (LLM) + 2 DRAGON (Text) + CLIP (Video)</span>
-              </div>
-              <div className="flex justify-between">
-                <span>Total Size:</span>
-                <span className="font-medium">~8.1 GB</span>
->>>>>>> 566e9d2a
+                <span className="font-medium">~6.9 GB</span>
               </div>
               <div className="flex justify-between">
                 <span>Context:</span>
