--- conflicted
+++ resolved
@@ -1,6 +1,6 @@
 import { useState } from "react";
 import { motion } from "motion/react";
-import { PanelLeft, Settings, LogOut, Circle, Square } from "lucide-react";
+import { PanelLeft, Settings, LogOut, Circle } from "lucide-react";
 
 import { Button } from "./ui/button";
 import { Avatar, AvatarFallback, AvatarImage } from "./ui/avatar";
@@ -15,14 +15,8 @@
 import { SettingsDialog } from "./SettingsDialog";
 import { type AuthUser } from "@/services/auth";
 import { getUserInitials } from "@/utils/user";
-<<<<<<< HEAD
 import { useRecorder, useChunkedEmbeddingQueue } from '@/recording/provider';
-=======
-import { useRecorder } from '@/recording/provider';
-import { ClipVideoEmbedder } from '@/embedding/ClipVideoEmbedder';
-import { sampleUniformFrames } from '@/embedding/video-sampler';
 import { memoryService } from '@/services/memory';
->>>>>>> 7b697688
 
 
 interface ChatHeaderProps {
@@ -61,14 +55,21 @@
     stopChunked,
     isRecording,
     isProcessing,
-    pending,
-    processed,
   } = useChunkedEmbeddingQueue({
-    onEmbeddedChunk: async ({ chunk, pooled, frames }) => {
-      // TODO: Send to server here
-      // await uploadVideoChunkAndEmbedding({ blob: chunk.blob, vec: pooled, frames });
-      console.log('[chunk embedded]',
-        { dur: (chunk.durationMs/1000).toFixed(2)+'s', vecLen: pooled.length, frames: (frames as any[]).length });
+    onEmbeddedChunk: async ({ chunk, pooled }) => {
+      try {
+        await memoryService.storeVideoEmbedding(
+          pooled,
+          chunk.blob,
+          {
+            duration: chunk.durationMs,
+            width: chunk.width,
+            height: chunk.height,
+          }
+        );
+      } catch (error) {
+        console.error('[video upload] failed:', error);
+      }
     },
   });
 
@@ -89,51 +90,7 @@
 
   async function handleStopRecording() {
     try {
-<<<<<<< HEAD
       await stopChunked();
-=======
-      // 1) 녹화 중지 → 비디오 Blob 확보
-      const result = await recorder.stop();
-      console.log(
-        '[recording] size:',
-        (result.blob.size / (1024 * 1024)).toFixed(2),
-        'MB'
-      );
-      console.log('[recording] duration:', (result.durationMs / 1000).toFixed(2), 's');
-
-      // (선택) 미리보기는 유지
-      window.open(result.objectUrl ?? URL.createObjectURL(result.blob), '_blank');
-
-      // 2) Get video dimensions
-      const videoDimensions = await new Promise<{ width: number; height: number }>((resolve) => {
-        const video = document.createElement('video');
-        video.onloadedmetadata = () => {
-          resolve({ width: video.videoWidth, height: video.videoHeight });
-        };
-        video.src = result.objectUrl ?? URL.createObjectURL(result.blob);
-      });
-      console.log('[recording] Video dimensions:', videoDimensions);
-
-      // 3) Get CLIP embedding (sample frames for embedding only, not storage)
-      setIsEmbedding(true);
-      const frameCount = 10; // Sample 10 frames for embedding
-      const embedder = await ClipVideoEmbedder.get();
-      const { pooled } = await embedder.embedVideo(result.blob, frameCount);
-      console.log('[embedding] CLIP embedding:', pooled.length, 'dimensions');
-
-      // 4) Store ORIGINAL VIDEO BLOB + embedding in vectorDB for RAG (globally available)
-      await memoryService.storeVideoEmbedding(
-        pooled,
-        result.blob, // Store original video blob
-        {
-          duration: result.durationMs,
-          width: videoDimensions.width,
-          height: videoDimensions.height
-        }
-      );
-      console.log('[memory] Stored original video:', (result.blob.size / 1024).toFixed(1), 'KB');
-
->>>>>>> 7b697688
     } catch (e) {
       console.error('[recording] stopChunked failed:', e);
     }
@@ -214,6 +171,7 @@
             size="sm"
             onClick={handleStartRecording}
             className="rounded-xl bg-primary text-primary-foreground hover:bg-primary/90"
+            disabled={isProcessing}
             title="Start screen recording"
           >
             <Circle className="w-4 h-4 mr-1" />
