import { useState } from "react";
import { motion } from "motion/react";
import { PanelLeft, Settings, LogOut, Circle } from "lucide-react";

import { Button } from "./ui/button";
import { Avatar, AvatarFallback, AvatarImage } from "./ui/avatar";
import {
  DropdownMenu,
  DropdownMenuContent,
  DropdownMenuItem,
  DropdownMenuSeparator,
  DropdownMenuTrigger,
} from "./ui/dropdown-menu";
import { ChatSession } from "./ChatInterface";
import { SettingsDialog } from "./SettingsDialog";
import { type AuthUser } from "@/services/auth";
import { getUserInitials } from "@/utils/user";
import { useRecorder, useChunkedEmbeddingQueue } from '@/recording/provider';
import { memoryService } from '@/services/memory';


interface ChatHeaderProps {
  user: AuthUser | null;
  isSidebarOpen: boolean;
  onToggleSidebar: () => void;
  currentSession?: ChatSession;
  onSignOut?: () => void;
}

declare global {
  interface Window {
    recorder: {
      listSources: () => Promise<Array<{ id: string; name: string }>>;
      chooseSource: (id: string) => Promise<void>;
      start: () => Promise<void>;
      stop: () => Promise<void>;
    };
  }
}

export function ChatHeader({
  user,
  isSidebarOpen,
  onToggleSidebar,
  currentSession,
  onSignOut,
}: ChatHeaderProps) {
  const [isProfileMenuOpen, setIsProfileMenuOpen] = useState(false);
  const [isSettingsOpen, setIsSettingsOpen] = useState(false);

  const recorder = useRecorder();

  const {
    startChunked,
    stopChunked,
    isRecording,
    isProcessing,
  } = useChunkedEmbeddingQueue({
    onEmbeddedChunk: async ({ chunk, pooled }) => {
      try {
        const shouldSendVideoSetID = method == 'video_set' || method == 'video_set_hidden';
        const videoSetIdToSend = shouldSendVideoSetID ? chunk.video_set_id : null;
        await memoryService.storeVideoEmbedding(
          pooled,
          chunk.blob,
          {
            duration: chunk.durationMs,
            width: chunk.width,
            height: chunk.height,
<<<<<<< HEAD
          },
          method,
          videoSetIdToSend
=======
          }
>>>>>>> 7474491f
        );
      } catch (error) {
        console.error('[video upload] failed:', error);
      }
    },
  });

  async function handleStartRecording() {
    try {
      const getSources = (recorder as any).getSources?.bind(recorder);
      const chooseSource = (recorder as any).chooseSource?.bind(recorder);
      if (getSources && chooseSource) {
        const sources = await getSources();
        const screen = sources.find((s: any) => /screen/i.test(s.name)) ?? sources[0];
        if (screen) await chooseSource(screen.id);
      }
      await startChunked();
    } catch (e) {
      console.error(e);
    }
  }

  async function handleStopRecording() {
    try {
      await stopChunked();
    } catch (e) {
      console.error('[recording] stopChunked failed:', e);
    }
  }

  const userInitials = getUserInitials(user?.username, user?.email);

  return (
    <motion.header
      initial={{ opacity: 0, y: -10 }}
      animate={{ opacity: 1, y: 0 }}
      transition={{ duration: 0.4, ease: "easeOut" }}
      className="h-16 bg-card/70 backdrop-blur-xl flex items-center justify-between px-6 shadow-sm text-primary"
    >
      {/* Left side - Sidebar toggle and current chat info */}
      <div className="flex items-center space-x-4">
        <motion.div
          animate={{
            opacity: isSidebarOpen ? 0 : 1,
            x: isSidebarOpen ? -20 : 0,
            width: isSidebarOpen ? 0 : 'auto',
          }}
          transition={{ duration: 0.3, ease: "easeInOut" }}
          style={{ overflow: 'hidden' }}
        >
          <Button
            variant="ghost"
            size="icon"
            onClick={onToggleSidebar}
            className="hover:bg-accent transition-all duration-300 rounded-xl cursor-pointer"
            disabled={isSidebarOpen}
          >
            <PanelLeft className="w-5 h-5" />
          </Button>
        </motion.div>

        {currentSession && (
          <motion.div
            initial={{ opacity: 0, x: -20 }}
            animate={{ opacity: 1, x: 0 }}
            transition={{ duration: 0.4, delay: 0.1, ease: "easeOut" }}
            className="flex items-center space-x-3"
          >
            <div>
              <h2 className="font-medium">{currentSession.title}</h2>
              <p className="text-xs text-muted-foreground">
                {currentSession.messages.length} messages
              </p>
            </div>
          </motion.div>
        )}
      </div>

      {/* Right side - Chat options, controls and profile */}
      <div className="flex items-center space-x-2">
        {isRecording ? (
          <Button
            size="sm"
            variant="destructive"
            onClick={handleStopRecording}
            className="rounded-xl cursor-pointer"
            title="Stop (enqueue last) & embed"
          >
            <Circle className="w-4 h-4 mr-1" />
            Stop
          </Button>
        ) : isProcessing ? (
          <Button
            size="sm"
            className="rounded-xl"
            title="Embedding chunks..."
            disabled
          >
            Processing...
          </Button>
        ) : (
          <Button
            size="sm"
            onClick={handleStartRecording}
            className="rounded-xl bg-primary text-primary-foreground hover:bg-primary/90 cursor-pointer"
            disabled={isProcessing}
            title="Start screen recording"
          >
            <Circle className="w-4 h-4 mr-1" />
            Start
          </Button>
        )}
        {/* Show queue state simply */}
        {/* {(isRecording || isProcessing) && (
          <div className="text-xs text-muted-foreground ml-2">
            Queue: {pending} pending • {processed} done
          </div>
        )} */}
        {/* Profile dropdown */}
        <DropdownMenu
          open={isProfileMenuOpen}
          onOpenChange={setIsProfileMenuOpen}
        >
          <DropdownMenuTrigger asChild>
            <Button
              variant="ghost"
              className="relative h-10 w-10 rounded-full hover:bg-accent transition-all duration-300 backdrop-blur-lg cursor-pointer"
              onClick={() => setIsProfileMenuOpen(!isProfileMenuOpen)}
            >
              <Avatar className="h-9 w-9 bg-primary text-primary-foreground items-center justify-center">
                {userInitials}
              </Avatar>
              <motion.div
                animate={{ scale: isProfileMenuOpen ? 1.05 : 1 }}
                transition={{ duration: 0.3, ease: "easeOut" }}
                className="absolute inset-0 rounded-full border-2 border-transparent group-hover:border-primary/30"
              />
            </Button>
          </DropdownMenuTrigger>
          <DropdownMenuContent align="end" className="w-56">
            <div className="flex items-center space-x-2 p-2">
              <Avatar className="h-8 w-8">
                <AvatarImage src="" alt="Profile" />
                <AvatarFallback className="bg-primary text-primary-foreground text-xs">
                  {userInitials}
                </AvatarFallback>
              </Avatar>
              <div className="flex flex-col space-y-1">
                <p className="text-sm font-medium">
                  {user?.username || "User"}
                </p>
                <p className="text-xs text-muted-foreground">
                  {user?.email || ""}
                </p>
              </div>
            </div>
            <DropdownMenuItem
              className="cursor-pointer"
              onClick={() => {
                setIsSettingsOpen(true);
                setIsProfileMenuOpen(false);
              }}
            >
              <Settings className="w-4 h-4 mr-2" />
              Settings
            </DropdownMenuItem>
            <DropdownMenuSeparator />
            <DropdownMenuItem
              className="cursor-pointer text-destructive focus:text-destructive"
              onClick={onSignOut}
            >
              <LogOut className="w-4 h-4 mr-2" />
              Sign Out
            </DropdownMenuItem>
          </DropdownMenuContent>
        </DropdownMenu>
      </div>

      {/* Settings Dialog */}
      <SettingsDialog
        user={user}
        open={isSettingsOpen}
        onOpenChange={setIsSettingsOpen}
      />
    </motion.header>
  );
}<|MERGE_RESOLUTION|>--- conflicted
+++ resolved
@@ -56,9 +56,9 @@
     isRecording,
     isProcessing,
   } = useChunkedEmbeddingQueue({
-    onEmbeddedChunk: async ({ chunk, pooled }) => {
+    onEmbeddedChunk: async ({ chunk, pooled, method }) => {
       try {
-        const shouldSendVideoSetID = method == 'video_set' || method == 'video_set_hidden';
+        const shouldSendVideoSetID = method === 'video_set' || method === 'video_set_hidden';
         const videoSetIdToSend = shouldSendVideoSetID ? chunk.video_set_id : null;
         await memoryService.storeVideoEmbedding(
           pooled,
@@ -67,13 +67,9 @@
             duration: chunk.durationMs,
             width: chunk.width,
             height: chunk.height,
-<<<<<<< HEAD
           },
           method,
           videoSetIdToSend
-=======
-          }
->>>>>>> 7474491f
         );
       } catch (error) {
         console.error('[video upload] failed:', error);
