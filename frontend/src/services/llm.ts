import type { LLMChatOptions, LLMStreamChunk, LLMModelInfo } from '@/types/electron';
import { v4 as uuidv4 } from 'uuid';

/**
 * LLM Service - Singleton service for interacting with the LLM
 * Provides a clean API for React components to use
 */
export class LLMService {
  private static instance: LLMService;
  private currentSessionId: string | null = null;
  private activeStream:
    | {
        streamId: string;
        chunkHandler: (chunk: LLMStreamChunk) => void;
        isStopped: boolean;
        promise: Promise<void>;
      }
    | null = null;

  private constructor() {
    // Private constructor for singleton pattern
  }

  /**
   * Get the singleton instance
   */
  static getInstance(): LLMService {
    if (!LLMService.instance) {
      LLMService.instance = new LLMService();
    }
    return LLMService.instance;
  }

  /**
   * Send a message and get a complete response (non-streaming)
   */
  async sendMessage(message: string, options?: LLMChatOptions): Promise<string> {
    try {
      return await window.llmAPI.chat(message, {
        ...options,
        sessionId: options?.sessionId || this.currentSessionId || undefined
      });
    } catch (error) {
      console.error('Failed to send message:', error);
      throw new Error('Failed to communicate with AI model. Make sure the model is loaded.');
    }
  }

  /**
   * Send a message and receive streaming response
   * @param message - The current message to send
   * @param onChunk - Callback for streaming chunks
   * @param options - Optional chat options including message history
   */
  async streamMessage(
    message: string,
    onChunk: (chunk: string) => void,
    options?: LLMChatOptions
  ): Promise<void> {
    if (this.activeStream) {
      const previousStream = this.activeStream;
      if (!previousStream.isStopped) {
        await previousStream.promise.catch(() => undefined);
      } else {
        window.llmAPI.offStreamChunk(previousStream.chunkHandler);
      }
      if (this.activeStream === previousStream) {
        this.activeStream = null;
      }
    }

    // Generate unique stream ID for this request
    const streamId = uuidv4();

    // Set up listeners with streamId filtering
    const chunkHandler = (chunk: LLMStreamChunk) => {
      // Only process chunks from this specific stream
      if (
        chunk.streamId === streamId &&
        !chunk.done &&
        this.activeStream &&
        !this.activeStream.isStopped
      ) {
        onChunk(chunk.chunk);
      }
    };

    window.llmAPI.onStreamChunk(chunkHandler);

    const streamPromise = window.llmAPI.streamChat(message, {
      ...options,
      sessionId: options?.sessionId || this.currentSessionId || undefined,
      streamId
    });

    const activeStreamState = {
      streamId,
      chunkHandler,
      isStopped: false,
      promise: streamPromise
    };

    this.activeStream = activeStreamState;

    try {
<<<<<<< HEAD
      await streamPromise;
=======
      await window.llmAPI.streamChat(message, {
        ...options,
        sessionId: options?.sessionId || this.currentSessionId || undefined,
        streamId,
        messages: options?.messages // Pass conversation history if provided
      });
>>>>>>> 34888ee7
    } finally {
      window.llmAPI.offStreamChunk(chunkHandler);
      if (this.activeStream === activeStreamState) {
        this.activeStream = null;
      }
    }

    if (activeStreamState.isStopped) {
      const error = new Error('StreamCancelledError');
      error.name = 'StreamCancelledError';
      throw error;
    }
  }

  async stopStreaming(): Promise<void> {
    const active = this.activeStream;
    if (!active || active.isStopped) {
      return;
    }

    active.isStopped = true;
    window.llmAPI.offStreamChunk(active.chunkHandler);

    try {
      await window.llmAPI.stopStream(active.streamId);
    } catch (error) {
      console.warn('[LLMService] Failed to stop stream via IPC:', error);
    }

    try {
      await active.promise;
    } catch (error) {
      if (!(error instanceof Error) || error.name !== 'StreamCancelledError') {
        throw error;
      }
    }
  }

  /**
   * Create a new session with optional system prompt
   */
  async createSession(systemPrompt?: string): Promise<string> {
    this.currentSessionId = await window.llmAPI.createSession(systemPrompt);
    return this.currentSessionId;
  }

  /**
   * Clear a session and free its resources
   */
  async clearSession(sessionId?: string): Promise<void> {
    const id = sessionId || this.currentSessionId;
    if (id) {
      await window.llmAPI.clearSession(id);
      if (id === this.currentSessionId) {
        this.currentSessionId = null;
      }
    }
  }

  /**
   * Get information about the current model
   */
  async getModelInfo(): Promise<LLMModelInfo> {
    return await window.llmAPI.getModelInfo();
  }

  /**
   * Get the current session ID
   */
  getCurrentSessionId(): string | null {
    return this.currentSessionId;
  }

  /**
   * Set the current session ID
   */
  setCurrentSessionId(sessionId: string | null): void {
    this.currentSessionId = sessionId;
  }

  /**
   * Check if LLM API is available
   */
  isAvailable(): boolean {
    return typeof window !== 'undefined' && typeof window.llmAPI !== 'undefined';
  }

  /**
   * Generate a concise title for a conversation based on the first user message
   * and assistant response. Uses the local LLM (Gemma-3) for generation.
   */
  async generateTitle(userMessage: string, assistantResponse: string): Promise<string> {
    try {
      const prompt = `Based on the following conversation, generate a very short and concise title (maximum 5 words, no quotes or punctuation at the end):

User: ${userMessage.substring(0, 200)}
Assistant: ${assistantResponse.substring(0, 200)}

Title:`;

      const title = await window.llmAPI.chat(prompt, {
        temperature: 0.3,
        maxTokens: 20,
      });

      // Clean up the title (remove quotes, trim, limit length)
      return title
        .trim()
        .replace(/^["']|["']$/g, '') // Remove surrounding quotes
        .replace(/[.!?]+$/, '') // Remove trailing punctuation
        .substring(0, 50); // Limit to 50 characters
    } catch (error) {
      console.error('Failed to generate title:', error);
      // Fallback to a simple title based on first words of user message
      return userMessage.substring(0, 30) + (userMessage.length > 30 ? '...' : '');
    }
  }
}

// Export singleton instance
export const llmService = LLMService.getInstance();<|MERGE_RESOLUTION|>--- conflicted
+++ resolved
@@ -90,7 +90,8 @@
     const streamPromise = window.llmAPI.streamChat(message, {
       ...options,
       sessionId: options?.sessionId || this.currentSessionId || undefined,
-      streamId
+      streamId,
+      messages: options?.messages // Pass conversation history if provided
     });
 
     const activeStreamState = {
@@ -103,16 +104,7 @@
     this.activeStream = activeStreamState;
 
     try {
-<<<<<<< HEAD
       await streamPromise;
-=======
-      await window.llmAPI.streamChat(message, {
-        ...options,
-        sessionId: options?.sessionId || this.currentSessionId || undefined,
-        streamId,
-        messages: options?.messages // Pass conversation history if provided
-      });
->>>>>>> 34888ee7
     } finally {
       window.llmAPI.offStreamChunk(chunkHandler);
       if (this.activeStream === activeStreamState) {
