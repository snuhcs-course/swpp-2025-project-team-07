// Memory management - bundles messages and extracts embeddings for vectorDB

import { embeddingService } from './embedding';
import { collectionService, type VectorData } from './collection';
import { encryptText } from '@/utils/encryption';
import type { ChatMessage } from '@/types/chat';

// Configuration
const STORE_ASSISTANT_MESSAGES = true; // Set to true to include assistant responses in memory
const SLIDING_WINDOW_SIZE = 3; // Number of messages to include in each bundle

async function extractEmbedding(content: string): Promise<number[]> {
  try {
    return await embeddingService.embedContext(content);
  } catch (error) {
    console.error('Failed to extract embedding:', error);
    throw error;
  }
}

// Bundles last N messages using sliding window and stores as 1 vector entry
async function bundleAndStore(sessionId: number, userMessages: ChatMessage[], assistantMessages: ChatMessage[]): Promise<void> {
  if (userMessages.length === 0) return;

  try {
    const totalMessages = userMessages.length + (STORE_ASSISTANT_MESSAGES ? assistantMessages.length : 0);
    console.log(`[Memory] Bundling last ${userMessages.length} user messages${STORE_ASSISTANT_MESSAGES ? ` + ${assistantMessages.length} assistant messages` : ''} for session ${sessionId}`);

    // Combine messages based on configuration
    let combinedContent: string;
    let allMessages: ChatMessage[];

    if (STORE_ASSISTANT_MESSAGES && assistantMessages.length > 0) {
      // Interleave user and assistant messages in chronological order
      allMessages = [...userMessages, ...assistantMessages].sort((a, b) => a.timestamp - b.timestamp);
      combinedContent = allMessages
        .map((msg) => `${msg.role === 'user' ? 'user' : 'assistant'}: ${msg.content}`)
        .join('\n');
    } else {
      // Only user messages
      allMessages = userMessages;
      combinedContent = userMessages
        .map((msg) => `user: ${msg.content}`)
        .join('\n\n');
    }

    const embedding = await extractEmbedding(combinedContent);
    const encryptedContent = await encryptText(combinedContent);
    const timestamps = allMessages.map(m => m.timestamp);
    const messageIds = allMessages.map(m => m.id);

    const vectorData: VectorData = {
      id: `${messageIds[messageIds.length - 1]}`, // Unique ID with timestamp to avoid collisions
      vector: embedding,
      content: encryptedContent,
      timestamp: Math.max(...timestamps),
      session_id: sessionId,
      role: STORE_ASSISTANT_MESSAGES ? 'conversation' : 'user', // Indicates type of content
      message_ids: messageIds,
    };

    await collectionService.insertChatData([vectorData]);
    console.log(`[Memory] Successfully stored 1 embedding from ${totalMessages} messages`);
  } catch (error) {
    console.error('[Memory] Failed to bundle and store messages:', error);
  }
}

// Tracks messages and triggers bundling with sliding window on every message
export async function trackMessage(
  sessionId: number,
  allMessages: ChatMessage[]
): Promise<void> {
  if (allMessages.length === 0) return;

  console.log(`[Memory] Session ${sessionId}: Total ${allMessages.length} messages, extracting sliding window`);

  // Separate user and assistant messages
  const userMessages = allMessages.filter(m => m.role === 'user');
  const assistantMessages = allMessages.filter(m => m.role === 'assistant');

  // Get last N messages for sliding window
  const lastNUserMessages = userMessages.slice(-SLIDING_WINDOW_SIZE);
  const lastNAssistantMessages = STORE_ASSISTANT_MESSAGES
    ? assistantMessages.slice(-SLIDING_WINDOW_SIZE)
    : [];

  console.log(
    `[Memory] Sliding window: ${lastNUserMessages.length} user messages${STORE_ASSISTANT_MESSAGES ? `, ${lastNAssistantMessages.length} assistant messages` : ''}`
  );

  // Bundle and store (runs in background)
  bundleAndStore(sessionId, lastNUserMessages, lastNAssistantMessages).catch((error) => {
    console.error('[Memory] Background bundling failed:', error);
  });
}

// Helper: Convert video Blob to base64
async function videoBlobToBase64(blob: Blob): Promise<string> {
  return new Promise((resolve, reject) => {
    const reader = new FileReader();
    reader.onloadend = () => {
      const base64 = reader.result as string;
      const base64Data = base64.split(',')[1] || base64;
      resolve(base64Data);
    };
    reader.onerror = reject;
    reader.readAsDataURL(blob);
  });
}

// Store video recording embedding + ORIGINAL VIDEO BLOB (no bundling needed)
// Videos are stored globally and available to all sessions
export async function storeVideoEmbedding(
  embedding: Float32Array | number[],
  videoBlob: Blob,
<<<<<<< HEAD
  metadata: { duration: number; width?: number; height?: number },
  collection_version: string = 'mean_pooling',
  video_set_id: string | null = null
): Promise<void> {
  try {
    console.log(`[Memory] Storing video embedding (version: ${collection_version}), size: ${(videoBlob.size / 1024).toFixed(1)} KB, duration: ${metadata.duration}ms`);
=======
  metadata: { duration: number; width?: number; height?: number }
): Promise<void> {
  try {
    console.log(`[Memory] Storing video embedding, size: ${(videoBlob.size / 1024).toFixed(1)} KB`);
>>>>>>> 7474491f

    // Convert original video blob to base64
    const videoBase64 = await videoBlobToBase64(videoBlob);

    // Create payload with original video and metadata
    const payload = {
      video_base64: videoBase64,
      video_type: videoBlob.type,
      video_size: videoBlob.size,
      duration: metadata.duration,
      width: metadata.width,
      height: metadata.height,
    };

    const payloadStr = JSON.stringify(payload);
    const encryptedPayload = await encryptText(payloadStr);
    const timestamp = Date.now();

    const vectorData: VectorData = {
      id: `screen_${timestamp}`,
      vector: Array.from(embedding),
      content: encryptedPayload,
      timestamp,
      session_id: 0, // Global storage, available to all sessions
      role: 'screen_recording',
    };

<<<<<<< HEAD
    if (video_set_id) {
      vectorData.video_set_id = video_set_id;
    }

    await collectionService.insertScreenData([vectorData], collection_version);
    console.log(`[Memory] Successfully stored video embedding for version "${collection_version}" (${(videoBlob.size / 1024).toFixed(1)} KB)`);
=======
    await collectionService.insertScreenData([vectorData]);
    console.log(`[Memory] Successfully stored video embedding with original video (${(videoBlob.size / 1024).toFixed(1)} KB)`);
>>>>>>> 7474491f
  } catch (error) {
    console.error('[Memory] Failed to store video embedding:', error);
    throw error;
  }
}

export const memoryService = {
  trackMessage,
  storeVideoEmbedding,
};<|MERGE_RESOLUTION|>--- conflicted
+++ resolved
@@ -114,19 +114,14 @@
 export async function storeVideoEmbedding(
   embedding: Float32Array | number[],
   videoBlob: Blob,
-<<<<<<< HEAD
   metadata: { duration: number; width?: number; height?: number },
-  collection_version: string = 'mean_pooling',
+  collection_version: string = 'video_set',
   video_set_id: string | null = null
 ): Promise<void> {
   try {
-    console.log(`[Memory] Storing video embedding (version: ${collection_version}), size: ${(videoBlob.size / 1024).toFixed(1)} KB, duration: ${metadata.duration}ms`);
-=======
-  metadata: { duration: number; width?: number; height?: number }
-): Promise<void> {
-  try {
-    console.log(`[Memory] Storing video embedding, size: ${(videoBlob.size / 1024).toFixed(1)} KB`);
->>>>>>> 7474491f
+    console.log(
+      `[Memory] Storing video embedding (version: ${collection_version}), size: ${(videoBlob.size / 1024).toFixed(1)} KB, duration: ${metadata.duration}ms`
+    );
 
     // Convert original video blob to base64
     const videoBase64 = await videoBlobToBase64(videoBlob);
@@ -154,17 +149,14 @@
       role: 'screen_recording',
     };
 
-<<<<<<< HEAD
     if (video_set_id) {
       vectorData.video_set_id = video_set_id;
     }
 
     await collectionService.insertScreenData([vectorData], collection_version);
-    console.log(`[Memory] Successfully stored video embedding for version "${collection_version}" (${(videoBlob.size / 1024).toFixed(1)} KB)`);
-=======
-    await collectionService.insertScreenData([vectorData]);
-    console.log(`[Memory] Successfully stored video embedding with original video (${(videoBlob.size / 1024).toFixed(1)} KB)`);
->>>>>>> 7474491f
+    console.log(
+      `[Memory] Successfully stored video embedding for version "${collection_version}" (${(videoBlob.size / 1024).toFixed(1)} KB)`
+    );
   } catch (error) {
     console.error('[Memory] Failed to store video embedding:', error);
     throw error;
